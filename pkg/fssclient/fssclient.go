--- conflicted
+++ resolved
@@ -1079,6 +1079,7 @@
 	return hostPortID, nil
 }
 
+// CreateHostPortBulk send bulk API to create a list of hostports
 func (f *FssClient) CreateHostPortBulk(postList []HostPorts) (error) {
         for _, hostPortBulk := range postList {
                 klog.Infof("Send Bulk API POST to create %d of hostPorts", len(hostPortBulk))
@@ -1150,14 +1151,11 @@
                 attachNodesStatus[nodeName] = nil
                 for portName, _ := range nodePorts {
 			hostPortID, ok := f.GetHostPort(nodeName, portName)
-<<<<<<< HEAD
                         if !ok {
                                 klog.Errorf("HostPort not exist")
 				attachNodesStatus[nodeName] = fmt.Errorf("HostPort not exist")
                                 continue
 			}
-=======
->>>>>>> ca449e9d
                         // Check if port is already attached
                         for _, v := range f.database.attachedPorts[hostPortLabelID] {
                                 if _, ok = v[hostPortID]; ok {
@@ -1165,11 +1163,7 @@
                                         continue
                                 }
                         }
-<<<<<<< HEAD
                         klog.Infof("Add hostPortLabel %s to host %s port %s hostPortID %s", hostPortLabelID, nodeName, portName, hostPortID)
-=======
-                        klog.Infof("Add hostPortLabel %s to host %s port %s", hostPortLabelID, nodeName, portName)
->>>>>>> ca449e9d
                         hostPortAssociation := HostPortAssociation{
                                 DeploymentID:    f.deployment.ID,
                                 HostPortLabelID: hostPortLabelID,
@@ -1227,20 +1221,13 @@
                                 continue
                         }
                         klog.Infof("HostPortAssociation is created: %+v", hostPortAssociation)
-<<<<<<< HEAD
 		        portAssociation := make(HostPortAssociationIDByPort)
 			portAssociation[hostPortAssociation.HostPortID] = hostPortAssociation.ID
 			f.database.attachedPorts[hostPortLabelID] = append(f.database.attachedPorts[hostPortLabelID], portAssociation)
-=======
-                        portAssociation := make(HostPortAssociationIDByPort)
-                        portAssociation[hostPortAssociation.HostPortID] = hostPortAssociation.ID
-                        f.database.attachedPorts[hostPortAssociation.HostPortLabelID] = append(f.database.attachedPorts[hostPortAssociation.HostPortLabelID], portAssociation)
->>>>>>> ca449e9d
                 }
         }
 
         for nodeName, nodePorts := range hostPorts {
-<<<<<<< HEAD
 		for portName, _ := range nodePorts {
                         var found bool
 			hostPortID, ok := f.GetHostPort(nodeName, portName)
@@ -1254,24 +1241,6 @@
                         if !found {
                                 klog.Errorf("HostPortAssociation failed for hostPortLabelID %s hostPortID: %s", hostPortLabelID, hostPortID)
                                 attachNodesStatus[nodeName] = fmt.Errorf("Create HostPortAssociation failed")
-=======
-                var node_error bool
-		for portName, _ := range nodePorts {
-			hostPortID, ok := f.GetHostPort(nodeName, portName)
-                        // Check if port is already attached
-                        for _, v := range f.database.attachedPorts[hostPortLabelID] {
-                                if _, ok = v[hostPortID]; !ok {
-                                        klog.Errorf("HostPortAssociation failed for hostPortLabelID %s hostPortID: %s", hostPortLabelID, hostPortID)
-                                        attachNodesStatus[nodeName] = fmt.Errorf("Create HostPortAssociation failed")
-                                        node_error = true
-                                        break
-                                }
-				if node_error {
-                                     break
-                                }
-                        }
-                        if node_error {
->>>>>>> ca449e9d
 				break
 			}
                 }
@@ -1350,18 +1319,12 @@
         for k := range nodesInfo {
                 nodesStatus[k] = nil
         }
-<<<<<<< HEAD
         createHostPortBulk := HostPorts{}
         var createHostPortPostList []HostPorts
         attachHostPorts := make(map[string]HostPortIDByName)
         for nodeName, nodeTopology := range nodesInfo {
                 attachHostPorts[nodeName] = make(HostPortIDByName)
                 var createHostPort HostPort
-=======
-        hostPorts := make(map[string]HostPortIDByName)
-        for nodeName, nodeTopology := range nodesInfo {
-                hostPorts[nodeName] = make(HostPortIDByName)
->>>>>>> ca449e9d
                 for bondName, bond := range nodeTopology.Bonds {
                         if bond.Mode == "802.3ad" {
                                 nic := datatypes.Nic{
@@ -1378,7 +1341,6 @@
                                         continue
                                 }
                                 for _, port := range nodeTopology.Bonds[bondName].Ports {
-<<<<<<< HEAD
                                         portName := port["name"].(string)
                                         _, ok := f.GetHostPort(nodeName, portName)
                                         if !ok {
@@ -1466,54 +1428,10 @@
         }
 
         if len(attachHostPorts) == 0 {
-=======
-                                        // create slave host port
-                                        _, err = f.CreateHostPort(nodeName, port, false, parentHostPortID)
-                                        if err != nil {
-                                                nodesStatus[nodeName] = err
-                                                continue
-                                        }
-                                }
-                                hostPorts[nodeName][bondName] = parentHostPortID
-                        } else {
-                                for _, port := range nodeTopology.Bonds[bondName].Ports {
-                                        hostPortID, err := f.CreateHostPort(nodeName, port, false, "")
-                                        if err != nil {
-                                                nodesStatus[nodeName] = err
-                                                continue
-                                        }
-                                        hostPorts[nodeName][port["name"].(string)] = hostPortID
-                                }
-                        }
-                }
-                for _, v := range nodeTopology.SriovPools {
-                        for _, port := range v {
-                                hostPortID, err := f.CreateHostPort(nodeName, port, false, "")
-                                if err != nil {
-                                        nodesStatus[nodeName] = err
-                                        continue
-                                }
-                                hostPorts[nodeName][port["name"].(string)] = hostPortID
-                        }
-                }
-        }
-        if len(hostPorts) == 0 {
->>>>>>> ca449e9d
                 klog.Infof("No host ports need attached")
                 return nodesStatus, nil
         }
         klog.Infof("Attach step 2a: attach hostPortLabel %s to hosts", hostPortLabelID)
-<<<<<<< HEAD
         nodesStatus, err := f.AttachHostPorts(hostPortLabelID, attachHostPorts)
-=======
-        var attachNodesStatus map[string]error
-        attachNodesStatus, err := f.AttachHostPorts(hostPortLabelID, hostPorts)
-        for nodeName, _ := range hostPorts {
-                if attachNodesStatus[nodeName] != nil {
-                        klog.Infof("node %s attach ports status return error %+v", nodeName, attachNodesStatus[nodeName])
-                        nodesStatus[nodeName] = attachNodesStatus[nodeName]
-                }
-        }
->>>>>>> ca449e9d
         return nodesStatus, err
 }