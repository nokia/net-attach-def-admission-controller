// Copyright (c) 2021 Nokia Networks
//
// Licensed under the Apache License, Version 2.0 (the "License");
// you may not use this file except in compliance with the License.
// You may obtain a copy of the License at
//
//     http://www.apache.org/licenses/LICENSE-2.0
//
// Unless required by applicable law or agreed to in writing, software
// distributed under the License is distributed on an "AS IS" BASIS,
// WITHOUT WARRANTIES OR CONDITIONS OF ANY KIND, either express or implied.
// See the License for the specific language governing permissions and
// limitations under the License.

// Package fssclient implements FSS REST API interface for FSS Operator.
package fssclient

import (
	"bytes"
	"context"
	"crypto/tls"
	"encoding/json"
	"fmt"
	"io/ioutil"
	"net/http"
	"net/url"
	"strconv"
	"strings"
	"time"

	"github.com/nokia/net-attach-def-admission-controller/pkg/datatypes"
	"k8s.io/klog"

	corev1 "k8s.io/api/core/v1"
	"k8s.io/apimachinery/pkg/api/errors"
	metav1 "k8s.io/apimachinery/pkg/apis/meta/v1"
	"k8s.io/client-go/kubernetes"
)

// AuthOpts is adapted from Openstack Client
type AuthOpts struct {
	AuthURL     string `gcfg:"auth-url" mapstructure:"auth-url"`
	Username    string
	Password    string
	Clustername string `gcfg:"cluster-name"`
	Restartmode string `gcfg:"restart-mode"`
	Regionid    string
	Insecure    bool
}


// FssClient defines FSS REST API Client
type FssClient struct {
	cfg                AuthOpts
	rootURL            string
	refreshURL         string
	accessTokenExpiry  time.Time
	refreshTokenExpiry time.Time
	loginResponse      LoginResponse
	k8sClientSet       kubernetes.Interface
	podNamespace       string
	configmap          *corev1.ConfigMap
	plugin             Plugin
	deployment         Deployment
	database           Database
}

const (
	pluginPath              = "/rest/connect/api/v1/plugins/plugins"
	deploymentPath          = "/rest/connect/api/v1/plugins/deployments"
	tenantPath              = "/rest/connect/api/v1/plugins/tenants"
	subnetPath              = "/rest/connect/api/v1/plugins/subnets"
	hostPortLabelPath       = "/rest/connect/api/v1/plugins/hostportlabels"
	hostPortPath            = "/rest/connect/api/v1/plugins/hostports"
	hostPortAssociationPath = "/rest/connect/api/v1/plugins/hostportlabelhostportassociations"
	subnetAssociationPath   = "/rest/connect/api/v1/plugins/hostportlabelsubnetassociations"
)

// GetAccessToken checks if access token is still valid
func (f *FssClient) GetAccessToken() error {
	now := time.Now()
	// Check if refreshToken expiried
	if now.After(f.refreshTokenExpiry) {
		klog.V(3).Info("refresh_token expired, login again")
		return f.login(f.cfg.AuthURL)
	}
	// Check if accessToken expiried
	if now.After(f.accessTokenExpiry) {
		klog.V(3).Info("access_token expired, refresh it")
		return f.login(f.refreshURL)
	}
	return nil
}

// GET implements GET method
func (f *FssClient) GET(path string) (int, []byte, error) {
	err := f.GetAccessToken()
	if err != nil {
		return 0, nil, err
	}
	u := f.rootURL + path
	request, err := http.NewRequest("GET", u, nil)
	if err != nil {
		return 0, nil, err
	}
	request.Header.Add("Authorization", "Bearer "+f.loginResponse.AccessToken)
	client := &http.Client{}
	if f.cfg.Insecure {
		transCfg := &http.Transport{
			TLSClientConfig: &tls.Config{InsecureSkipVerify: true}, // ignore SSL certificates
		}
		client.Transport = transCfg
	}
	response, err := client.Do(request)
	if err != nil {
		return 0, nil, err
	}
	defer response.Body.Close()
	jsonRespData, err := ioutil.ReadAll(response.Body)
	if err != nil {
		return response.StatusCode, nil, err
	}
	return response.StatusCode, jsonRespData, err
}

// DELETE implements DELETE method
func (f *FssClient) DELETE(path string) (int, []byte, error) {
	err := f.GetAccessToken()
	if err != nil {
		return 0, nil, err
	}
	u := f.rootURL + path
	request, err := http.NewRequest("DELETE", u, nil)
	if err != nil {
		return 0, nil, err
	}
	request.Header.Add("Authorization", "Bearer "+f.loginResponse.AccessToken)
	client := &http.Client{}
	if f.cfg.Insecure {
		transCfg := &http.Transport{
			TLSClientConfig: &tls.Config{InsecureSkipVerify: true}, // ignore SSL certificates
		}
		client.Transport = transCfg
	}
	response, err := client.Do(request)
	if err != nil {
		return 0, nil, err
	}
	defer response.Body.Close()
	jsonRespData, err := ioutil.ReadAll(response.Body)
	if err != nil {
		return response.StatusCode, nil, err
	}
	return response.StatusCode, jsonRespData, err
}

// POST implements POST method
func (f *FssClient) POST(path string, jsonReqData []byte) (int, []byte, error) {
	return f.POST_with_retries(path, jsonReqData, 0)
}

<<<<<<< HEAD
// POST implements POST with retries method
=======
>>>>>>> da4e6cd4
func (f *FssClient) POST_with_retries(path string, jsonReqData []byte, nbOfRetries int) (int, []byte, error) {
	err := f.GetAccessToken()
	if err != nil {
		return 0, nil, err
	}
	u := f.rootURL + path
	var jsonBody *bytes.Buffer
	if len(jsonReqData) > 0 {
		jsonBody = bytes.NewBuffer(jsonReqData)
	}
	request, err := http.NewRequest("POST", u, jsonBody)
	if err != nil {
		return 0, nil, err
	}
	request.Header.Set("Content-Type", "application/json; charset=UTF-8")
	request.Header.Add("Authorization", "Bearer "+f.loginResponse.AccessToken)
	client := &http.Client{}
	if f.cfg.Insecure {
		transCfg := &http.Transport{
			TLSClientConfig: &tls.Config{InsecureSkipVerify: true}, // ignore SSL certificates
		}
		client.Transport = transCfg
	}
	response, err := client.Do(request)
	if err != nil {
		return 0, nil, err
	}
	defer response.Body.Close()
	jsonRespData, err := ioutil.ReadAll(response.Body)
	if err != nil {
		return response.StatusCode, nil, err
	}
	if response.StatusCode == 401 {
		if nbOfRetries < 2 {
			return f.POST_with_retries(path, jsonReqData, nbOfRetries + 1)
		}
	}
	return response.StatusCode, jsonRespData, err
}

func (f *FssClient) getConfigMap(name string) []byte {
	return []byte(f.configmap.Data[name])
}

func (f *FssClient) setConfigMap(name string, data []byte) error {
	klog.V(3).Infof("Save %s to configMap fss-database", name)
	var err error
	for i := 0; i < 256; i++ {
		klog.V(3).Infof("Attempt %d", i+1)
		f.configmap, err = f.k8sClientSet.CoreV1().ConfigMaps(f.podNamespace).Get(context.TODO(), "fss-database", metav1.GetOptions{})
		f.configmap.Data[name] = string(data)
		_, err = f.k8sClientSet.CoreV1().ConfigMaps(f.podNamespace).Update(context.TODO(), f.configmap, metav1.UpdateOptions{})
		if err == nil {
			return nil
		}
		if !errors.IsConflict(err) {
			return err
		}
	}
	return err
}

// TxnDone marks end of a transaction
func (f *FssClient) TxnDone() {
	jsonString, err := f.database.encode()
	if err != nil {
		klog.Errorf("Database encoding error: %s", err.Error())
	} else {
		f.setConfigMap("database", jsonString)
	}
}

func (f *FssClient) login(loginURL string) error {
	var jsonReqData []byte
	if loginURL == f.refreshURL {
		jsonReqData, _ = json.Marshal(map[string]string{
			"refresh_token": f.loginResponse.RefreshToken,
		})
	} else {
		jsonReqData, _ = json.Marshal(map[string]string{
			"username": f.cfg.Username,
			"password": f.cfg.Password,
		})
	}
	request, err := http.NewRequest("POST", loginURL, bytes.NewBuffer(jsonReqData))
	if err != nil {
		return err
	}
	request.Header.Set("Content-Type", "application/json; charset=UTF-8")
	if loginURL == f.refreshURL {
		request.Header.Add("Authorization", "Bearer "+f.loginResponse.AccessToken)
	}
	client := &http.Client{}
	if f.cfg.Insecure {
		transCfg := &http.Transport{
			TLSClientConfig: &tls.Config{InsecureSkipVerify: true}, // ignore SSL certificates
		}
		client.Transport = transCfg
	}
	response, err := client.Do(request)
	if err != nil {
		return err
	}
	defer response.Body.Close()
	jsonRespData, err := ioutil.ReadAll(response.Body)
	if err != nil {
		return err
	}
	if response.StatusCode != 200 {
		var errorResponse ErrorResponse
		json.Unmarshal(jsonRespData, &errorResponse)
		klog.Errorf("Login error: %+v", errorResponse)
		return fmt.Errorf("Login failed with status=%d", response.StatusCode)
	}
	var result LoginResponse
	err = json.Unmarshal(jsonRespData, &result)
	if err != nil {
		return err
	}
	now := time.Now()
	f.accessTokenExpiry = now.Add(time.Duration(result.ExpiresIn) * time.Second)
	if loginURL != f.refreshURL {
		f.refreshTokenExpiry = now.Add(time.Duration(result.RefreshExpiresIn) * time.Second)
	}
	f.loginResponse = result
	return nil
}

// NewFssClient creates a new instance of FSS REST API Client
func NewFssClient(k8sClientSet kubernetes.Interface, podNamespace string, cfg *AuthOpts) (*FssClient, error) {
	u, err := url.Parse(cfg.AuthURL)
	if err != nil {
		return nil, err
	}
	f := &FssClient{
		cfg:          *cfg,
		rootURL:      u.Scheme + "://" + u.Host,
		refreshURL:   strings.Replace(cfg.AuthURL, "login", "refresh", 1),
		k8sClientSet: k8sClientSet,
		podNamespace: podNamespace,
	}
	// Login
	klog.Infof("Login to FSS: %s", cfg.AuthURL)
	err = f.login(cfg.AuthURL)
	if err != nil {
		return nil, err
	}
	// Check if this is the first run
	firstRun := false
	hasDeployment := false
	f.configmap, err = k8sClientSet.CoreV1().ConfigMaps(podNamespace).Get(context.TODO(), "fss-database", metav1.GetOptions{})
	if err != nil {
		firstRun = true
		klog.Infof("Create ConfigMap fss-database")
		f.configmap = &corev1.ConfigMap{
			TypeMeta: metav1.TypeMeta{
				Kind:       "ConfigMap",
				APIVersion: "v1",
			},
			ObjectMeta: metav1.ObjectMeta{
				Name:      "fss-database",
				Namespace: podNamespace,
			},
			Data: map[string]string{
				"plugin":     "",
				"deployment": "",
				"database":   "",
			},
		}
		f.configmap, err = f.k8sClientSet.CoreV1().ConfigMaps(podNamespace).Create(context.TODO(), f.configmap, metav1.CreateOptions{})
		if err != nil {
			return nil, err
		}
		klog.Infof("ConfigMap fss-database created")
	}
	// Check the last registration
	if !firstRun {
		var plugin Plugin
		jsonString := f.getConfigMap("plugin")
		err = json.Unmarshal(jsonString, &plugin)
		if err == nil && len(plugin.ID) > 0 {
			klog.Infof("Plugin from last run: %+v", plugin)
			// Validate with Connect Core
			u := pluginPath + "/" + plugin.ID
			statusCode, _, err := f.GET(u)
			if err != nil {
				return nil, err
			}
			if statusCode != 200 {
				klog.Infof("Last plugin is not longer valid")
				firstRun = true
			} else {
				klog.Infof("Last plugin is still valid")
				f.plugin = plugin
			}
		} else {
			klog.Infof("No plugin found from last run")
			firstRun = true
		}
	}
	// Check the last deployment
	if !firstRun {
		var deployment Deployment
		jsonString := f.getConfigMap("deployment")
		if len(jsonString) > 0 {
			err = json.Unmarshal(jsonString, &deployment)
			if err == nil && deployment.PluginID == f.plugin.ID {
				klog.Infof("Deployment from last run: %+v", deployment)
				// Validate with Connect Core
				u := deploymentPath + "/" + deployment.ID
				statusCode, _, err := f.GET(u)
				if err != nil {
					return nil, err
				}
				if statusCode != 200 {
					klog.Infof("Last deployment is not longer valid")
				} else {
					klog.Infof("Last deployment is still valid")
					hasDeployment = true
					f.deployment = deployment
				}
			} else {
				klog.Infof("No deployment found from last run")
			}
		}
	}
	if firstRun {
		klog.Infof("Start a new run")
		// Create plugin
		f.plugin = Plugin{
			ConnectType:            "kubernetes",
			Name:                   "ncs-" + cfg.Clustername,
			SupportsNewDeployments: false,
		}
		jsonRequest, _ := json.Marshal(f.plugin)
		statusCode, jsonResponse, err := f.POST(pluginPath, jsonRequest)
		if err != nil {
			return nil, err
		}
		if statusCode != 201 {
			var errorResponse ErrorResponse
			json.Unmarshal(jsonResponse, &errorResponse)
			klog.Errorf("Plugin error: %+v", errorResponse)
			return nil, fmt.Errorf("Create plugin failed with status=%d", statusCode)
		}
		json.Unmarshal(jsonResponse, &f.plugin)
		klog.Infof("Plugin created: %+v", f.plugin)
		jsonString, _ := json.Marshal(f.plugin)
		err = f.setConfigMap("plugin", jsonString)
		if err != nil {
			return nil, err
		}
	}
	// Create deployment
	if !hasDeployment {
		f.deployment = Deployment{
			AdminUp:  false,
			Name:     "ncs-" + cfg.Clustername,
			PluginID: f.plugin.ID,
			RegionID: cfg.Regionid,
		}
		jsonRequest, _ := json.Marshal(f.deployment)
		statusCode, jsonResponse, err := f.POST(deploymentPath, jsonRequest)
		if err != nil {
			return nil, err
		}
		if statusCode != 201 {
			var errorResponse ErrorResponse
			json.Unmarshal(jsonResponse, &errorResponse)
			klog.Errorf("Deployment error: %+v", errorResponse)
			return nil, fmt.Errorf("Create deployment failed with status=%d", statusCode)
		}
		json.Unmarshal(jsonResponse, &f.deployment)
		klog.Infof("Deployment created: %+v", f.deployment)
		jsonString, _ := json.Marshal(f.deployment)
		err = f.setConfigMap("deployment", jsonString)
		if err != nil {
			return nil, err
		}
	}
	// Wait Admin set adminUp to true
	if !f.deployment.AdminUp {
		klog.Infof("Wait adminUp becomes true for plugin %s deployment %s ...", f.plugin.ID, f.deployment.ID)
		path := deploymentPath + "/" + f.deployment.ID
		for !f.deployment.AdminUp {
			time.Sleep(10 * time.Second)
			statusCode, jsonResponse, err := f.GET(path)
			if err != nil {
				return nil, err
			}
			if statusCode != 200 {
				return nil, fmt.Errorf("Get deployment failed with status=%d", statusCode)
			}
			json.Unmarshal(jsonResponse, &f.deployment)
			if f.deployment.AdminUp {
				klog.Infof("Deployment is ready: %+v", f.deployment)
				jsonString, _ := json.Marshal(f.deployment)
				err = f.setConfigMap("deployment", jsonString)
				if err != nil {
					return nil, err
				}
				break
			}
		}
	}
	// Create database
	f.database = Database{
		tenants:         make(map[string]Tenant),
		subnets:         make(map[string]Subnet),
		hostPortLabels:  make(map[string]HostPortLabelIDByVlan),
		attachedLabels:  make(map[string]HostPortLabelIDByVlan),
		hostPorts:       make(map[string]HostPortIDByName),
		attachedPorts:   make(map[string][]HostPortAssociationIDByPort),
		workloadMapping: make(map[string]string),
		subnetMapping:   make(map[string]map[string]string),
	}
	if firstRun {
		f.TxnDone()
	} else {
		klog.Infof("Load tenant data from last run")
		var database Database
		jsonString := f.getConfigMap("database")
		if len(jsonString) > 0 {
			database, err = database.decode(jsonString)
			if err != nil {
				klog.Errorf("Database decoding error: %s", err.Error())
			} else {
				f.database = database
			}
		}
	}
	if cfg.Restartmode == "resync" {
		klog.Infof("Resync tenant data with server")
		err = f.Resync(firstRun, f.deployment.ID)
		if err != nil {
			klog.Warningf("Resync with server failed: %s", err.Error())
		}
	}
	return f, nil
}

/*
Resync path: hostPortlabels, hostPorts, tenants
HostPortLabel: When deleting a HostPortLabel, the associations to Subnet and HostPort are automatically deleted.
HostPort: When deleting a HostPort, the associations to HostPortLabel are automatically deleted.
Subnet: When deleting a Subnet, the associations to HostPortLabel are automatically deleted.
Tenant: When deleting a Tenant, the subnets connected to this Tenant are automatically deleted.
*/
func (f *FssClient) Resync(firstRun bool, deploymentID string) error {
	if firstRun {
		// Upon firstRun, purge old tenant data in the server
		// This is added to faciliate testing
		deploymentName := "ncs-" + f.cfg.Clustername
		statusCode, jsonResponse, err := f.GET(deploymentPath)
		if err != nil {
			return err
		}
		if statusCode != 200 {
			return fmt.Errorf("Get deployments failed with status=%d", statusCode)
		}
		var deployments Deployments
		json.Unmarshal(jsonResponse, &deployments)
		for _, v := range deployments {
			if v.Name == deploymentName && v.ID != deploymentID {
				// delete hostPortLabels
				statusCode, jsonResponse, err := f.GET(hostPortLabelPath)
				if err != nil {
					return err
				}
				if statusCode != 200 {
					klog.Errorf("Get hostPortLabels failed with status=%d: %s", statusCode, err.Error())
				}
				var hostPortLabels HostPortLabels
				json.Unmarshal(jsonResponse, &hostPortLabels)
				for _, v1 := range hostPortLabels {
					if v.ID == v1.DeploymentID {
						u := hostPortLabelPath + "/" + v1.ID
						statusCode, _, err := f.DELETE(u)
						if err != nil {
							klog.Errorf("Delete hostPortLabel failed with status=%d: %s", statusCode, err.Error())
						}
					}
				}
				// delete hostPorts
				statusCode, jsonResponse, err = f.GET(hostPortPath)
				if err != nil {
					return err
				}
				if statusCode != 200 {
					return fmt.Errorf("Get hostPorts failed with status=%d", statusCode)
				}
				var hostPorts HostPorts
				var lagPorts = make(map[string]HostPortIDByName)
				json.Unmarshal(jsonResponse, &hostPorts)
				for _, v1 := range hostPorts {
					if v.ID == v1.DeploymentID {
						if !v1.IsLag {
							u := hostPortPath + "/" + v1.ID
							klog.Infof("Delete path=%s", u)
							statusCode, _, err := f.DELETE(u)
							if err != nil {
								klog.Errorf("Delete host %s hostPort %s failed with status=%d: %s", v1.HostName, v1.PortName, statusCode, err.Error())
							}
							if statusCode != 204 {
								klog.Errorf("Delete host %s hostPort %s failed with status=%d", v1.HostName, v1.PortName, statusCode)
							}
						} else {
							_, ok := lagPorts[v1.HostName]
							if !ok {
								lagPorts[v1.HostName] = make(HostPortIDByName)
							}
							lagPorts[v1.HostName][v1.PortName] = v1.ID
						}
					}
				}
				// delete lag host ports at last
				for nodeName, lagPortsInNode := range lagPorts {
					for lagPortName, lagPortID := range lagPortsInNode {
						u := hostPortPath + "/" + lagPortID
						klog.Infof("Delete path=%s", u)
						statusCode, _, err := f.DELETE(u)
						if err != nil {
							klog.Errorf("Delete host %s lag hostPort %s failed with status=%d: %s", nodeName, lagPortName, statusCode, err.Error())
						}
						if statusCode != 204 {
							klog.Errorf("Delete host %s lag hostPort %s failed with status=%d", nodeName, lagPortName, statusCode)
						}
					}
				}
				// delete tenants
				statusCode, jsonResponse, err = f.GET(tenantPath)
				if err != nil {
					return err
				}
				if statusCode != 200 {
					return fmt.Errorf("Get tenants failed with status=%d", statusCode)
				}
				var tenants Tenants
				json.Unmarshal(jsonResponse, &tenants)
				for _, v1 := range tenants {
					if v.ID == v1.DeploymentID {
						u := tenantPath + "/" + v1.ID
						klog.Infof("Delete path=%s", u)
						statusCode, _, err := f.DELETE(u)
						if err != nil {
							klog.Errorf("Delete tenant failed with status=%d: %s", statusCode, err.Error())
						}
					}
				}
			}
		}
		return nil
	}

	// Upon restart, purge local tenant data not existing on the server
	statusCode, jsonResponse, err := f.GET(tenantPath)
	if err != nil {
		return err
	}
	if statusCode != 200 {
		return fmt.Errorf("Get tenants failed with status=%d", statusCode)
	}
	var serverTenants Tenants
	json.Unmarshal(jsonResponse, &serverTenants)
	for fssWorkloadEvpnID, localTenant := range f.database.tenants {
		if localTenant.DeploymentID == deploymentID {
			// Check if local Tenant is known to the server
			knownObject := false
			for _, serverTenant := range serverTenants {
				if fssWorkloadEvpnID == serverTenant.FssWorkloadEvpnID {
					knownObject = true
					break
				}
			}

			// Delete unknown tenant and associated mappings
			if !knownObject {
				klog.Warningf("Delete unknown tenant for workload %s from database: %+v", fssWorkloadEvpnID, localTenant)
				delete(f.database.tenants, fssWorkloadEvpnID)
				delete(f.database.workloadMapping, localTenant.FssWorkloadEvpnName)
				delete(f.database.subnetMapping, fssWorkloadEvpnID)

				// hanging subnets will be deleted in the next step
			}
		}
	}

	statusCode, jsonResponse, err = f.GET(subnetPath)
	if err != nil {
		return err
	}
	if statusCode != 200 {
		return fmt.Errorf("Get subnets failed with status=%d", statusCode)
	}
	var serverSubnets Subnets
	json.Unmarshal(jsonResponse, &serverSubnets)
	for fssSubnetID, localSubnet := range f.database.subnets {
		if localSubnet.DeploymentID == deploymentID {
			// Check if local Subnet is known to the server
			knownObject := false
			for _, serverSubnet := range serverSubnets {
				if fssSubnetID == serverSubnet.FssSubnetID {
					knownObject = true
					break
				}
			}

			// Delete unknown subnet and associated labels and attached ports
			if !knownObject {
				klog.Warningf("Delete unknown subnet %s from database: %+v", fssSubnetID, localSubnet)
				delete(f.database.subnets, fssSubnetID)

				klog.Warningf("Delete labels and attached ports associated with subnet %s from database", fssSubnetID)
				delete(f.database.attachedLabels, fssSubnetID)

				hostPortLabelIDByVlan, exists := f.database.hostPortLabels[fssSubnetID]
				if exists {
					delete(f.database.hostPortLabels, fssSubnetID)

					for _, hostPortLabelID := range hostPortLabelIDByVlan {
						delete(f.database.attachedPorts, hostPortLabelID)
					}
				}
			}
		}
	}

        statusCode, jsonResponse, err = f.GET(hostPortPath)
        if err != nil {
                return err
        }
        if statusCode != 200 {
                return fmt.Errorf("Get hostPorts failed with status=%d", statusCode)
        }
        var serverHostPorts HostPorts
        json.Unmarshal(jsonResponse, &serverHostPorts)
        for node, localHostPorts := range f.database.hostPorts {
<<<<<<< HEAD
                for port, localHostPortID := range localHostPorts {
=======
                for port, localHostPortId := range localHostPorts {
>>>>>>> da4e6cd4
                        // Check if object is known
                        knownObject := false
                        for _, serverHostPort := range serverHostPorts {
                                if serverHostPort.DeploymentID == deploymentID {
<<<<<<< HEAD
                                        if serverHostPort.ID == localHostPortID {
=======
                                        if serverHostPort.ID == localHostPortId {
>>>>>>> da4e6cd4
                                                knownObject = true
                                                break
                                        }
                                }
                        }
                        // Delete unknown object
                        if !knownObject {
                                klog.Warningf("Delete unknown hostport ID %s from database: %s:%s", localHostPortId, node, port)
                                delete(f.database.hostPorts[node], port)
                        }
                }
        }

	// update database with the changes
	f.TxnDone()

	// Purge unknown tenant data on the server
	// Local database contains all committed data

	// Check hostPortLabels
	statusCode, jsonResponse, err = f.GET(hostPortLabelPath)
	if err != nil {
		return err
	}
	if statusCode != 200 {
		return fmt.Errorf("Get hostPortLabels failed with status=%d", statusCode)
	}
	var hostPortLabels HostPortLabels
	json.Unmarshal(jsonResponse, &hostPortLabels)
	for _, v := range hostPortLabels {
		if v.DeploymentID != deploymentID {
			continue
		}
		// Check if object is known
		knownObject := false
		for _, v1 := range f.database.hostPortLabels {
			for _, v2 := range v1 {
				if v.ID == v2 {
					knownObject = true
					break
				}
			}
		}
		// Delete unknown object
		if !knownObject {
			u := hostPortLabelPath + "/" + v.ID
			klog.Warningf("Delete unknown hostPortLabel in server: %s", u)
			statusCode, _, err := f.DELETE(u)
			if err != nil {
				klog.Errorf("Delete hostPortLabel failed: %s", err.Error())
			}
			if statusCode != 204 {
				klog.Errorf("Delete hostPortLabel failed with status=%d", statusCode)
			}
		}
	}
	// Check hostPorts
	statusCode, jsonResponse, err = f.GET(hostPortPath)
	if err != nil {
		return err
	}
	if statusCode != 200 {
		return fmt.Errorf("Get hostPorts failed with status=%d", statusCode)
	}
	var hostPorts HostPorts
	var lagPorts = make(map[string]HostPortIDByName)
	json.Unmarshal(jsonResponse, &hostPorts)
	for _, v := range hostPorts {
		if v.DeploymentID == deploymentID {
			// Check if object is known
			knownObject := false
			for _, v1 := range f.database.hostPorts {
				for _, v2 := range v1 {
					if v.ID == v2 {
						knownObject = true
						break
					}
				}
			}
			// Delete unknown object
			if !knownObject {
				if !v.IsLag {
					u := hostPortPath + "/" + v.ID
					klog.Warningf("Delete unknown hostPort in server: %s", u)
					statusCode, _, err := f.DELETE(u)
					if err != nil {
						klog.Errorf("Delete hostPort failed: %s", err.Error())
					}
					if statusCode != 204 {
						klog.Errorf("Delete hostPort failed with status=%d", statusCode)
					}
				} else {
					_, ok := lagPorts[v.HostName]
					if !ok {
						lagPorts[v.HostName] = make(HostPortIDByName)
					}
					lagPorts[v.HostName][v.PortName] = v.ID
				}
			}
		}
	}
	// delete lag ports at the last
	for nodeName, lagPortsToDelete := range lagPorts {
		for lagPortName, lagPortID := range lagPortsToDelete {
			u := hostPortPath + "/" + lagPortID
			klog.Warningf("Delete unknown hostPort in server: %s", u)
			statusCode, _, err := f.DELETE(u)
			if err != nil {
				klog.Errorf("Delete host %s lag hostPort %s failed: %s", nodeName, lagPortName, err.Error())
			}
			if statusCode != 204 {
				klog.Errorf("Delete host %s lag hostPort %s failed with status=%d", nodeName, lagPortName, statusCode)
			}
		}
	}
	// Check tenants (they were already fetched from server in one of the previous steps)
	for _, v := range serverTenants {
		if v.DeploymentID == deploymentID {
			// Check if object is known
			knownObject := false
			for _, v1 := range f.database.tenants {
				if v.ID == v1.ID {
					knownObject = true
					break
				}
			}
			// Delete unknown object
			if !knownObject {
				u := tenantPath + "/" + v.ID
				klog.Warningf("Delete unknown tenant in server: %s", u)
				statusCode, _, err := f.DELETE(u)
				if err != nil {
					klog.Errorf("Delete tenant failed: %s", err.Error())
				}
				if statusCode != 204 {
					klog.Errorf("Delete tenant failed with status=%d", statusCode)
				}
			}
		}
	}
	return nil
}

// CreateSubnetInterface creates VLAN interface (host port label)
func (f *FssClient) CreateSubnetInterface(fssWorkloadEvpnName string, fssSubnetName string, vlanID int) (string, string, error) {
	fssSubnetID := ""
	hostPortLabelID := ""

	fssWorkloadEvpnID, ok1 := f.database.workloadMapping[fssWorkloadEvpnName]
	if !ok1 {
		// Create the tenant
		klog.Infof("Create tenant for fssWorkloadEvpnName %s", fssWorkloadEvpnName)
		tenant := Tenant{
			DeploymentID:        f.deployment.ID,
			FssWorkloadEvpnName: fssWorkloadEvpnName,
			Name:                "tenant-" + fssWorkloadEvpnName,
			FssManaged:          true,
		}
		jsonRequest, _ := json.Marshal(tenant)
		statusCode, jsonResponse, err := f.POST(tenantPath, jsonRequest)
		if err != nil {
			return fssSubnetID, hostPortLabelID, err
		}
		if statusCode != 201 {
			var errorResponse ErrorResponse
			json.Unmarshal(jsonResponse, &errorResponse)
			klog.Errorf("Tenant error: %+v", errorResponse)
			return fssSubnetID, hostPortLabelID, fmt.Errorf("Create tenant failed with status=%d", statusCode)
		}
		json.Unmarshal(jsonResponse, &tenant)
		klog.Infof("Tenant is created: %+v", tenant)
		fssWorkloadEvpnID = tenant.FssWorkloadEvpnID
		f.database.workloadMapping[fssWorkloadEvpnName] = fssWorkloadEvpnID
		f.database.subnetMapping[fssWorkloadEvpnID] = make(map[string]string)
		f.database.tenants[fssWorkloadEvpnID] = tenant
	}

	fssSubnetID, ok2 := f.database.subnetMapping[fssWorkloadEvpnID][fssSubnetName]
	if !ok2 {
		// Create the subnet
		klog.Infof("Create subnet for fssSubnetName %s", fssSubnetName)
		subnet := Subnet{
			DeploymentID:  f.deployment.ID,
			TenantID:      f.database.tenants[fssWorkloadEvpnID].ID,
			FssSubnetName: fssSubnetName,
			Name:          "subnet-" + fssSubnetName,
			FssManaged:    true,
		}
		jsonRequest, _ := json.Marshal(subnet)
		statusCode, jsonResponse, err := f.POST(subnetPath, jsonRequest)
		if err != nil {
			return fssSubnetID, hostPortLabelID, err
		}
		if statusCode != 201 {
			var errorResponse ErrorResponse
			json.Unmarshal(jsonResponse, &errorResponse)
			klog.Errorf("Subnet error: %+v", errorResponse)
			return fssSubnetID, hostPortLabelID, fmt.Errorf("Create subnet failed with status=%d", statusCode)
		}
		json.Unmarshal(jsonResponse, &subnet)
		klog.Infof("Subnet is created: %+v", subnet)
		fssSubnetID = subnet.FssSubnetID
		f.database.subnetMapping[fssWorkloadEvpnID][fssSubnetName] = fssSubnetID
		f.database.subnets[fssSubnetID] = subnet
		f.database.hostPortLabels[fssSubnetID] = make(HostPortLabelIDByVlan)
		f.database.attachedLabels[fssSubnetID] = make(HostPortLabelIDByVlan)
	}
	hostPortLabels := f.database.hostPortLabels[fssSubnetID]
	vlanType := "value"
	vlanValue := strconv.Itoa(vlanID)
	if vlanID == 0 {
		vlanType = "untagged"
		vlanValue = ""
	}
	vlan := Vlan{vlanType, vlanValue}
	hostPortLabelID, ok3 := hostPortLabels[vlan]
	if ok1 && ok2 && ok3 {
		return fssSubnetID, hostPortLabelID, nil
	}
	// Create the hostPortLabel
	klog.Infof("Create hostPortLabel for fssSubnetID %s and vlanID %d", fssSubnetID, vlanID)
	hostPortLabel := HostPortLabel{
		DeploymentID: f.deployment.ID,
		Name:         "label-" + fssSubnetID + "-" + strconv.Itoa(vlanID),
	}
	jsonRequest, _ := json.Marshal(hostPortLabel)
	statusCode, jsonResponse, err := f.POST(hostPortLabelPath, jsonRequest)
	if err != nil {
		return fssSubnetID, hostPortLabelID, err
	}
	if statusCode != 201 {
		var errorResponse ErrorResponse
		json.Unmarshal(jsonResponse, &errorResponse)
		klog.Errorf("HostPortLabel error: %+v", errorResponse)
		return fssSubnetID, hostPortLabelID, fmt.Errorf("Create hostPortLabel failed with status=%d", statusCode)
	}
	json.Unmarshal(jsonResponse, &hostPortLabel)
	klog.Infof("HostPortLabel is created: %+v", hostPortLabel)
	f.database.hostPortLabels[fssSubnetID][vlan] = hostPortLabel.ID
	return fssSubnetID, hostPortLabel.ID, nil
}

// GetSubnetInterface returns VLAN interface (host port label) if exists
func (f *FssClient) GetSubnetInterface(fssWorkloadEvpnName string, fssSubnetName string, vlanID int) (string, string, string, bool) {
	fssWorkloadEvpnID, ok := f.database.workloadMapping[fssWorkloadEvpnName]
	if !ok {
		return "", "", "", false
	}
	fssSubnetID, ok := f.database.subnetMapping[fssWorkloadEvpnID][fssSubnetName]
	if !ok {
		return fssWorkloadEvpnID, "", "", false
	}
	hostPortLabels := f.database.hostPortLabels[fssSubnetID]
	vlanType := "value"
	vlanValue := strconv.Itoa(vlanID)
	if vlanID == 0 {
		vlanType = "untagged"
		vlanValue = ""
	}
	vlan := Vlan{vlanType, vlanValue}
	hostPortLabelID, ok := hostPortLabels[vlan]
	if !ok {
		return fssWorkloadEvpnID, fssSubnetID, "", false
	}
	return fssWorkloadEvpnID, fssSubnetID, hostPortLabelID, true
}

// AttachSubnetInterface attaches VLAN interface (host port label) to subnet
func (f *FssClient) AttachSubnetInterface(fssSubnetID string, vlanID int, hostPortLabelID string) error {
	klog.Infof("Attach hostPortLabel %s to fssSubnetID %s for vlanID %d", hostPortLabelID, fssSubnetID, vlanID)
	attachedLabels := f.database.attachedLabels[fssSubnetID]
	vlanType := "value"
	vlanValue := strconv.Itoa(vlanID)
	if vlanID == 0 {
		vlanType = "untagged"
		vlanValue = ""
	}
	vlan := Vlan{vlanType, vlanValue}
	_, ok := attachedLabels[vlan]
	if ok && hostPortLabelID == attachedLabels[vlan] {
		klog.Infof("hostPortLabel %s already attached", hostPortLabelID)
		return nil
	}
	subnetAssociation := SubnetAssociation{
		DeploymentID:    f.deployment.ID,
		HostPortLabelID: hostPortLabelID,
		SubnetID:        f.database.subnets[fssSubnetID].ID,
		VlanType:        vlanType,
		VlanValue:       vlanValue,
	}
	jsonRequest, _ := json.Marshal(subnetAssociation)
	statusCode, jsonResponse, err := f.POST(subnetAssociationPath, jsonRequest)
	if err != nil {
		return err
	}
	if statusCode != 201 {
		var errorResponse ErrorResponse
		json.Unmarshal(jsonResponse, &errorResponse)
		klog.Errorf("SubnetAssociation error: %+v", errorResponse)
		return fmt.Errorf("Create SubnetAssociation failed with status=%d", statusCode)
	}
	json.Unmarshal(jsonResponse, &subnetAssociation)
	klog.Infof("SubnetAssociation is created: %+v", subnetAssociation)
	f.database.attachedLabels[fssSubnetID][vlan] = subnetAssociation.HostPortLabelID
	return nil
}

// DeleteSubnetInterface deletes VLAN interface (host port label)
func (f *FssClient) DeleteSubnetInterface(fssWorkloadEvpnID string, fssSubnetID string, vlanID int, hostPortLabelID string, requestType datatypes.NadAction) error {
	klog.Infof("Delete hostPortLabel %s for fssSubnetID %s and vlanID %d", hostPortLabelID, fssSubnetID, vlanID)
	var result error
	vlanType := "value"
	vlanValue := strconv.Itoa(vlanID)
	if vlanID == 0 {
		vlanType = "untagged"
		vlanValue = ""
	}
	vlan := Vlan{vlanType, vlanValue}
	_, ok := f.database.attachedLabels[fssSubnetID][vlan]
	if ok && hostPortLabelID == f.database.attachedLabels[fssSubnetID][vlan] {
		// HostPortLabel: When deleting a HostPortLabel, the associations to Subnet and HostPort are automatically deleted.
		u := hostPortLabelPath + "/" + hostPortLabelID
		statusCode, _, err := f.DELETE(u)
		if err != nil {
			return err
		}
		if statusCode != 204 {
			result = fmt.Errorf("Delete hostPortLabel failed with status=%d", statusCode)
		}
		klog.Infof("HostPortLabel %s is deleted", hostPortLabelID)
	} else {
		klog.Infof("HostPortLabel %s does not exists", hostPortLabelID)
	}
	// Local deletion: hostPortLabels, attacheLabels, attachedHostPorts
	delete(f.database.hostPortLabels[fssSubnetID], vlan)
	delete(f.database.attachedLabels[fssSubnetID], vlan)
	delete(f.database.attachedPorts, hostPortLabelID)

	// In order to prevent hanging resource on the FSS connect, we need to delete the subnet and tenant upon last NAD deletion:
	// The sequence flow is as follow:
	// NAD deletion -> handleNetAttachDefDeleteEvent: last NAD on the vlan: DeleteDetach -> processNadItem(DeleteDetach)
	// ->  handleNetworkDetach -> Detach -> DeleteSubnetInterface -> delete hostport label from subnet
	// when last hostport label is removed from subnet, we will remove the subnet from FSS connect
	// when last subnet is removed from tenant, we will remove the tenant from FSS connnect
	if requestType == datatypes.DeleteDetach {
		// Check if no more attached label in the subnet, delete the subnet
		if len(f.database.attachedLabels[fssSubnetID]) == 0 {
			subnet, ok := f.database.subnets[fssSubnetID]
			if ok {
				u := subnetPath + "/" + subnet.ID
				statusCode, _, err := f.DELETE(u)
				if err != nil {
					klog.Errorf("Delete subnet failed with status=%d: %s", statusCode, err.Error())
				}
				klog.Infof("subnet %s is deleted", subnet.ID)
				delete(f.database.subnetMapping[fssWorkloadEvpnID], subnet.FssSubnetName)
				delete(f.database.subnets, fssSubnetID)
				delete(f.database.hostPortLabels, fssSubnetID)
				delete(f.database.attachedLabels, fssSubnetID)
			}
			// Check if no more subnet in the tenant, delete the tenant
			if len(f.database.subnetMapping[fssWorkloadEvpnID]) == 0 {
				tenant, ok := f.database.tenants[fssWorkloadEvpnID]
				if ok {
					u := tenantPath + "/" + tenant.ID
					statusCode, _, err := f.DELETE(u)
					if err != nil {
						klog.Errorf("Delete tenant failed with status=%d: %s", statusCode, err.Error())
					}
					klog.Infof("tenant %s is deleted", tenant.ID)
					delete(f.database.workloadMapping, tenant.FssWorkloadEvpnName)
					delete(f.database.subnetMapping, fssWorkloadEvpnID)
					delete(f.database.tenants, fssWorkloadEvpnID)
				}
			}
		}
	}
	return result
}

// CreateHostPort creates host port
func (f *FssClient) CreateHostPort(node string, port datatypes.JSONNic, isLag bool, parentHostPortID string) (string, error) {
	// Check if port exists
	portName := port["name"].(string)
	hostPortID, ok := f.GetHostPort(node, portName)
	if ok {
		return hostPortID, nil
	}
	klog.Infof("Create hostPort for host %s port %s isLag %t with parentPort %s", node, portName, isLag, parentHostPortID)
	hostPort := HostPort{
		DeploymentID:     f.deployment.ID,
		HostName:         node,
		PortName:         portName,
		IsLag:            isLag,
		MacAddress:       port["mac-address"].(string),
		ParentHostPortID: parentHostPortID,
	}
	jsonRequest, _ := json.Marshal(hostPort)
	statusCode, jsonResponse, err := f.POST(hostPortPath, jsonRequest)
	if err != nil {
		return "", err
	}
	if statusCode != 201 {
		var errorResponse ErrorResponse
		json.Unmarshal(jsonResponse, &errorResponse)
		klog.Errorf("HostPort error: %+v", errorResponse)
		return "", fmt.Errorf("Create hostPort failed with status=%d", statusCode)
	}
	json.Unmarshal(jsonResponse, &hostPort)
	klog.Infof("HostPort is created: %+v", hostPort)
	hostPortID = hostPort.ID
	f.database.hostPorts[node][portName] = hostPortID
	return hostPortID, nil
}

// CreateHostPortBulk send bulk API to create a list of hostports
func (f *FssClient) CreateHostPortBulk(postList []HostPorts) (error) {
        for _, hostPortBulk := range postList {
                klog.Infof("Send Bulk API POST to create %d of hostPorts", len(hostPortBulk))
                jsonRequest, _ := json.Marshal(hostPortBulk)
                statusCode, jsonResponses, err := f.POST(hostPortPath, jsonRequest)
                if err != nil {
                        return err
                }
                if statusCode != 200 && statusCode != 201 && statusCode != 207 {
                        var errorResponse ErrorResponse
                        json.Unmarshal(jsonResponses, &errorResponse)
                        klog.Errorf("HostPorts creation error: %+v", errorResponse)
                        return fmt.Errorf("Create HostPorts failed with status=%d", statusCode)
                }
                var responses BulkResponse
                err = json.Unmarshal(jsonResponses, &responses)
                if err != nil {
                        return err
                }
                for _, response := range responses.Responses {
                        jsonData, err := json.Marshal(response.Data)
                        if err != nil {
                                klog.Errorf("HostPort response decode error: %+v", err)
                                continue
                        }
                        if response.Status != 201 {
                                var errorResponse ErrorResponse
                                err = json.Unmarshal(jsonData, &errorResponse)
                                klog.Errorf("HostPort status %d with error: %+v", response.Status, errorResponse)
                                continue
                        }
                        var hostPort HostPort
                        err = json.Unmarshal(jsonData, &hostPort)
                        if err != nil {
                                klog.Errorf("HostPort response decode error: %+v", err)
                                continue
                        }
                        klog.Infof("HostPort is created: %+v", hostPort)
			hostPortID := hostPort.ID
			f.database.hostPorts[hostPort.HostName][hostPort.PortName] = hostPortID
                }
        }
        return nil
}


// GetHostPort returns host port if exists
func (f *FssClient) GetHostPort(node string, port string) (string, bool) {
	hostPorts, ok := f.database.hostPorts[node]
	if !ok {
		f.database.hostPorts[node] = make(HostPortIDByName)
		hostPorts = f.database.hostPorts[node]
	}
	// Check if port exists
	hostPortID, ok := hostPorts[port]
	if !ok {
		return "", false
	}
	return hostPortID, true
}

// AttachHostPorts attaches host ports of node hosts by host port label
func (f *FssClient) AttachHostPorts(hostPortLabelID string, hostPorts map[string]HostPortIDByName) (map[string]error, error) {
        attachNodesStatus := make(map[string]error)

        hostPortAssociationBulk := HostPortAssociations{}
        var postList []HostPortAssociations
        for nodeName, nodePorts := range hostPorts {
                attachNodesStatus[nodeName] = nil
                for portName := range nodePorts {
			hostPortID, ok := f.GetHostPort(nodeName, portName)
                        if !ok {
                                klog.Errorf("HostPort not exist")
				attachNodesStatus[nodeName] = fmt.Errorf("HostPort not exist")
                                continue
			}
                        // Check if port is already attached
<<<<<<< HEAD
                        portAttached := false
                        for _, v := range f.database.attachedPorts[hostPortLabelID] {
                                if _, ok = v[hostPortID]; ok {
                                        klog.Infof("hostPort %s already attached by association %s", hostPortID, v[hostPortID])
                                        portAttached = true
                                        break
                                }
                        }
                        if portAttached == true {
=======
                        port_attached := false
                        for _, v := range f.database.attachedPorts[hostPortLabelID] {
                                if _, ok = v[hostPortID]; ok {
                                        klog.Infof("hostPort %s already attached by association %s", hostPortID, v[hostPortID])
                                        port_attached = true
                                        break
                                }
                        }
                        if port_attached == true {
>>>>>>> da4e6cd4
                                continue
                        }
                        klog.Infof("Add hostPortLabel %s to host %s port %s hostPortID %s", hostPortLabelID, nodeName, portName, hostPortID)
                        hostPortAssociation := HostPortAssociation{
                                DeploymentID:    f.deployment.ID,
                                HostPortLabelID: hostPortLabelID,
                                HostPortID:      hostPortID,
                        }
                        if len(hostPortAssociationBulk) < 200 {
                                hostPortAssociationBulk = append(hostPortAssociationBulk, hostPortAssociation)
                                if len(hostPortAssociationBulk) == 200 {
                                        postList = append(postList, hostPortAssociationBulk)
                                        hostPortAssociationBulk = HostPortAssociations{}
                                }
                        }
                }
        }
        if len(hostPortAssociationBulk) > 0 {
                postList = append(postList, hostPortAssociationBulk)
        }
        if len(postList) == 0 {
                return attachNodesStatus, nil
        }
        for _, hostPortAssociationBulk := range postList {
                klog.Infof("Send Bulk API POST to create %d of hostPortAssociates", len(hostPortAssociationBulk))
                jsonRequest, _ := json.Marshal(hostPortAssociationBulk)
                statusCode, jsonResponses, err := f.POST(hostPortAssociationPath, jsonRequest)
                if err != nil {
                        return attachNodesStatus, err
                }
                if statusCode != 200 && statusCode != 201 && statusCode != 207 {
                        var errorResponse ErrorResponse
                        json.Unmarshal(jsonResponses, &errorResponse)
                        klog.Errorf("HostPortAssociation error: %+v", errorResponse)
                        return attachNodesStatus, fmt.Errorf("Create HostPortAssociation failed with status=%d", statusCode)
                }
                var responses BulkResponse
                err = json.Unmarshal(jsonResponses, &responses)
                if err != nil {
                        return attachNodesStatus, err
                }
                for _, response := range responses.Responses {
                        jsonData, err := json.Marshal(response.Data)
                        if err != nil {
                                klog.Errorf("HostPortAssociation response decode error: %+v", err)
                                continue
                        }
                        if response.Status != 201 {
                                var errorResponse ErrorResponse
                                err = json.Unmarshal(jsonData, &errorResponse)
                                klog.Errorf("HostPortAssociation status %d with error: %+v", response.Status, errorResponse)
                                continue
                        }
                        var hostPortAssociation HostPortAssociation
                        err = json.Unmarshal(jsonData, &hostPortAssociation)
                        if err != nil {
                                klog.Errorf("HostPortAssociation response decode error: %+v", err)
                                continue
                        }
                        klog.Infof("HostPortAssociation is created: %+v", hostPortAssociation)
		        portAssociation := make(HostPortAssociationIDByPort)
			portAssociation[hostPortAssociation.HostPortID] = hostPortAssociation.ID
			f.database.attachedPorts[hostPortLabelID] = append(f.database.attachedPorts[hostPortLabelID], portAssociation)
                }
        }

        for nodeName, nodePorts := range hostPorts {
		for portName := range nodePorts {
                        var found bool
			hostPortID, ok := f.GetHostPort(nodeName, portName)
                        // Check if port is already attached
                        for _, v := range f.database.attachedPorts[hostPortLabelID] {
                                if _, ok = v[hostPortID]; ok {
                                        found = true
                                        break
                                }
                        }
                        if !found {
                                klog.Errorf("HostPortAssociation failed for hostPortLabelID %s hostPortID: %s", hostPortLabelID, hostPortID)
                                attachNodesStatus[nodeName] = fmt.Errorf("Create HostPortAssociation failed")
				break
			}
                }
        }
        return attachNodesStatus, nil
}

// DetachHostPort detaches host port by host port label
func (f *FssClient) DetachHostPort(hostPortLabelID string, node string, port datatypes.JSONNic) error {
        var result error
        // Check if port exists
        portName := port["name"].(string)
        hostPortID, ok := f.database.hostPorts[node][portName]
        if ok {
                klog.Infof("Remove hostPortLabel %s from host %s port %s", hostPortLabelID, node, portName)
                for k, v := range f.database.attachedPorts[hostPortLabelID] {
                        if hostPortAssociationID, ok := v[hostPortID]; ok {
                                u := hostPortAssociationPath + "/" + hostPortAssociationID
                                statusCode, _, err := f.DELETE(u)
                                if err != nil {
                                        result = err
                                }
                                if statusCode != 204 {
                                        result = fmt.Errorf("Delete HostPortAssociation failed with status=%d", statusCode)
                                }
                                klog.Infof("HostPortAssociation %s is deleted", hostPortAssociationID)
                                // Remove locally
                                f.database.attachedPorts[hostPortLabelID] = append(f.database.attachedPorts[hostPortLabelID][:k], f.database.attachedPorts[hostPortLabelID][k+1:]...)
                        }
                }
        }
        return result
}

// DetachNode delete host port by node
func (f *FssClient) DetachNode(nodeName string) {
	var lagPorts = make(map[string]HostPortIDByName)
	for k, v := range f.database.hostPorts[nodeName] {
		if strings.Contains(k, "bond") {
			_, ok := lagPorts[nodeName]
			if !ok {
				lagPorts[nodeName] = make(HostPortIDByName)
			}
			lagPorts[nodeName][k] = v
		} else {
			u := hostPortPath + "/" + v
			klog.Infof("Delete hostPort %s for host %s port %s", v, nodeName, k)
			status, _, err := f.DELETE(u)
			if err != nil {
				klog.Errorf("Delete hostPort failed with status=%d: %s", status, err.Error())
			}
			if status != 204 {
				klog.Errorf("Delete hostPort failed with status=%d", status)
			}
		}
	}
	// delete lag ports last
	for k, v := range lagPorts[nodeName] {
		u := hostPortPath + "/" + v
		klog.Infof("Delete hostPort %s for host %s port %s", v, nodeName, k)
		status, _, err := f.DELETE(u)
		if err != nil {
			klog.Errorf("Delete hostPort failed with status=%d: %s", status, err.Error())
		}
		if status != 204 {
			klog.Errorf("Delete hostPort failed with status=%d", status)
		}
	}
	// Remove locally
	delete(f.database.hostPorts, nodeName)
}

// Attach hostportlabel to all hostports
func (f *FssClient) Attach(hostPortLabelID string, nodesInfo map[string]datatypes.NodeTopology) (map[string]error, error) {
        nodesStatus := make(map[string]error)
        for k := range nodesInfo {
                nodesStatus[k] = nil
        }
        createHostPortBulk := HostPorts{}
        var createHostPortPostList []HostPorts
        attachHostPorts := make(map[string]HostPortIDByName)
        for nodeName, nodeTopology := range nodesInfo {
                attachHostPorts[nodeName] = make(HostPortIDByName)
                var createHostPort HostPort
                for bondName, bond := range nodeTopology.Bonds {
                        if bond.Mode == "802.3ad" {
                                nic := datatypes.Nic{
                                        Name:       bondName,
                                        MacAddress: bond.MacAddress}
                                var tmp []byte
                                tmp, _ = json.Marshal(nic)
                                var jsonNic datatypes.JSONNic
                                json.Unmarshal(tmp, &jsonNic)
                                // create parent host port
                                parentHostPortID, err := f.CreateHostPort(nodeName, jsonNic, true, "")
                                if err != nil {
                                        nodesStatus[nodeName] = err
                                        continue
                                }
                                for _, port := range nodeTopology.Bonds[bondName].Ports {
                                        portName := port["name"].(string)
                                        _, ok := f.GetHostPort(nodeName, portName)
                                        if !ok {
						// create slave host port
						klog.Infof("Create hostPort for host %s port %s isLag %t with parentPort %s", nodeName, portName, false, parentHostPortID)
						createHostPort = HostPort{
							DeploymentID:     f.deployment.ID,
							HostName:         nodeName,
							PortName:         port["name"].(string),
							IsLag:            false,
							MacAddress:       port["mac-address"].(string),
							ParentHostPortID: parentHostPortID,
						}
						if len(createHostPortBulk) < 200 {
							createHostPortBulk = append(createHostPortBulk, createHostPort)
							if len(createHostPortBulk) == 200 {
								createHostPortPostList = append(createHostPortPostList, createHostPortBulk)
								createHostPortBulk = HostPorts{}
							}
						}
					}
				}
				attachHostPorts[nodeName][bondName] = parentHostPortID
                        } else {
                                for _, port := range nodeTopology.Bonds[bondName].Ports {
					portName := port["name"].(string)
                                        hostPortID, ok := f.GetHostPort(nodeName, portName)
                                        if !ok {
						// create host port
						klog.Infof("Create hostPort for host %s port %s isLag %t", nodeName, portName, false)
						createHostPort = HostPort{
							DeploymentID:     f.deployment.ID,
							HostName:         nodeName,
							PortName:         port["name"].(string),
							IsLag:            false,
							MacAddress:       port["mac-address"].(string),
						}
						if len(createHostPortBulk) < 200 {
							createHostPortBulk = append(createHostPortBulk, createHostPort)
							if len(createHostPortBulk) == 200 {
								createHostPortPostList = append(createHostPortPostList, createHostPortBulk)
								createHostPortBulk = HostPorts{}
							}
						}
					}
					attachHostPorts[nodeName][port["name"].(string)] = hostPortID
				}
			}
		}
                for _, v := range nodeTopology.SriovPools {
                        for _, port := range v {
                                portName := port["name"].(string)
                                hostPortID, ok := f.GetHostPort(nodeName, portName)
                                if !ok {
					// create host port
					klog.Infof("Create hostPort for host %s port %s isLag %t", nodeName, portName, false)
					createHostPort = HostPort{
						DeploymentID:     f.deployment.ID,
						HostName:         nodeName,
						PortName:         port["name"].(string),
						IsLag:            false,
						MacAddress:       port["mac-address"].(string),
					}
					if len(createHostPortBulk) < 200 {
						createHostPortBulk = append(createHostPortBulk, createHostPort)
						if len(createHostPortBulk) == 200 {
							createHostPortPostList = append(createHostPortPostList, createHostPortBulk)
							createHostPortBulk = HostPorts{}
						}
                                        }
				}
				attachHostPorts[nodeName][port["name"].(string)] = hostPortID
                        }
                }
        }
        if len(createHostPortBulk) > 0 {
                createHostPortPostList = append(createHostPortPostList, createHostPortBulk)
        }
        if len(createHostPortPostList) > 0 {
		err := f.CreateHostPortBulk(createHostPortPostList)
                if err != nil {
			//Bulk API failure, should not happen, if failed, no need to go further
			return nodesStatus, err
		}
        }

        if len(attachHostPorts) == 0 {
                klog.Infof("No host ports need attached")
                return nodesStatus, nil
        }
        klog.Infof("Attach step 2a: attach hostPortLabel %s to hosts %+v", hostPortLabelID, attachHostPorts)
        nodesStatus, err := f.AttachHostPorts(hostPortLabelID, attachHostPorts)
        return nodesStatus, err
}<|MERGE_RESOLUTION|>--- conflicted
+++ resolved
@@ -159,10 +159,7 @@
 	return f.POST_with_retries(path, jsonReqData, 0)
 }
 
-<<<<<<< HEAD
 // POST implements POST with retries method
-=======
->>>>>>> da4e6cd4
 func (f *FssClient) POST_with_retries(path string, jsonReqData []byte, nbOfRetries int) (int, []byte, error) {
 	err := f.GetAccessToken()
 	if err != nil {
@@ -700,20 +697,12 @@
         var serverHostPorts HostPorts
         json.Unmarshal(jsonResponse, &serverHostPorts)
         for node, localHostPorts := range f.database.hostPorts {
-<<<<<<< HEAD
                 for port, localHostPortID := range localHostPorts {
-=======
-                for port, localHostPortId := range localHostPorts {
->>>>>>> da4e6cd4
                         // Check if object is known
                         knownObject := false
                         for _, serverHostPort := range serverHostPorts {
                                 if serverHostPort.DeploymentID == deploymentID {
-<<<<<<< HEAD
                                         if serverHostPort.ID == localHostPortID {
-=======
-                                        if serverHostPort.ID == localHostPortId {
->>>>>>> da4e6cd4
                                                 knownObject = true
                                                 break
                                         }
@@ -721,7 +710,7 @@
                         }
                         // Delete unknown object
                         if !knownObject {
-                                klog.Warningf("Delete unknown hostport ID %s from database: %s:%s", localHostPortId, node, port)
+                                klog.Warningf("Delete unknown hostport ID %s from database: %s:%s", localHostPortID, node, port)
                                 delete(f.database.hostPorts[node], port)
                         }
                 }
@@ -1207,7 +1196,6 @@
                                 continue
 			}
                         // Check if port is already attached
-<<<<<<< HEAD
                         portAttached := false
                         for _, v := range f.database.attachedPorts[hostPortLabelID] {
                                 if _, ok = v[hostPortID]; ok {
@@ -1217,17 +1205,6 @@
                                 }
                         }
                         if portAttached == true {
-=======
-                        port_attached := false
-                        for _, v := range f.database.attachedPorts[hostPortLabelID] {
-                                if _, ok = v[hostPortID]; ok {
-                                        klog.Infof("hostPort %s already attached by association %s", hostPortID, v[hostPortID])
-                                        port_attached = true
-                                        break
-                                }
-                        }
-                        if port_attached == true {
->>>>>>> da4e6cd4
                                 continue
                         }
                         klog.Infof("Add hostPortLabel %s to host %s port %s hostPortID %s", hostPortLabelID, nodeName, portName, hostPortID)
