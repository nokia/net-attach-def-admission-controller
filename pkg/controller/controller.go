// Copyright (c) 2019 Network Plumbing Working Group
//
// Licensed under the Apache License, Version 2.0 (the "License");
// you may not use this file except in compliance with the License.
// You may obtain a copy of the License at
//
//     http://www.apache.org/licenses/LICENSE-2.0
//
// Unless required by applicable law or agreed to in writing, software
// distributed under the License is distributed on an "AS IS" BASIS,
// WITHOUT WARRANTIES OR CONDITIONS OF ANY KIND, either express or implied.
// See the License for the specific language governing permissions and
// limitations under the License.

package controller

import (
	"context"
	"encoding/json"
	"fmt"
	"os"
	"os/signal"
	"regexp"
	"sort"
	"strings"
	"syscall"
	"time"

	"github.com/containernetworking/cni/libcni"
	"github.com/golang/glog"
	networkv1 "github.com/k8snetworkplumbingwg/network-attachment-definition-client/pkg/apis/k8s.cni.cncf.io/v1"
	netattachdefClientset "github.com/k8snetworkplumbingwg/network-attachment-definition-client/pkg/client/clientset/versioned"
	"github.com/nokia/net-attach-def-admission-controller/pkg/localmetrics"
	"gopkg.in/k8snetworkplumbingwg/multus-cni.v3/pkg/logging"
	"gopkg.in/k8snetworkplumbingwg/multus-cni.v3/pkg/types"
	api_v1 "k8s.io/api/core/v1"
	meta_v1 "k8s.io/apimachinery/pkg/apis/meta/v1"
	utilruntime "k8s.io/apimachinery/pkg/util/runtime"
	"k8s.io/apimachinery/pkg/util/wait"
	"k8s.io/client-go/kubernetes"
	"k8s.io/client-go/tools/cache"
	"k8s.io/client-go/tools/clientcmd"
	"k8s.io/client-go/util/workqueue"
)

const (
	maxRetries       = 5
	nadPodAnnotation = "k8s.v1.cni.cncf.io/networks"
)

type metricAction int

const (
	// Add ... add metrics
	Add metricAction = 1
	// Delete .... delete metrics
	Delete metricAction = -1
	// Reset .... reset metrics
	Reset        metricAction  = 0
	resyncPeriod time.Duration = time.Second * 3600 // resync every one hour, default is 10 hour
	// careful with the CPU load if the period time is too short, but required to catch any missed updates
	// you can set it to zero for default
)

// Controller object
type Controller struct {
	clientset    kubernetes.Interface
	queue        workqueue.RateLimitingInterface
	informer     cache.SharedIndexInformer
	nadClientset *netattachdefClientset.Clientset
}

<<<<<<< HEAD
func StartWatchingHA(ignoreNamespaces *string) {
}

//StartWatching ...  Start prepares watchers and run their controllers, then waits for process termination signals
=======
// StartWatching ...  Start prepares watchers and run their controllers, then waits for process termination signals
>>>>>>> adb8e47e
func StartWatching(ignoreNamespaces *string) {
	var clientset kubernetes.Interface

	// setup Kubernetes API client
	config, err := clientcmd.BuildConfigFromFlags("", os.Getenv("KUBECONFIG"))
	if err != nil {
		glog.Fatal(err)
	}

	clientset, err = kubernetes.NewForConfig(config)
	if err != nil {
		glog.Fatal(err)
	}
	// get custom clientset for net def, if error ignore
	nadClientset, err := netattachdefClientset.NewForConfig(config)
	if err != nil {
		glog.Fatalf("There was error accessing client set for net attach def %v", err)
	}
	// Initialize default metrics
	localmetrics.InitMetrics()

	// add fieldSelector to filter the non-target namespaces
	fieldSelector := "status.phase==Running"
	if ignoreNamespaces != nil && len(*ignoreNamespaces) != 0 {
		for _, ns := range strings.Split(*ignoreNamespaces, ",") {
			if len(ns) != 0 {
				fieldSelector = fmt.Sprintf("%s,metadata.namespace!=%s", fieldSelector, ns)
			}
		}
	}

	informer := cache.NewSharedIndexInformer(
		cache.NewFilteredListWatchFromClient(
			clientset.CoreV1().RESTClient(),
			"pods", api_v1.NamespaceAll, func(options *meta_v1.ListOptions) {
				options.FieldSelector = fieldSelector
			},
		),
		&api_v1.Pod{},
		resyncPeriod,
		cache.Indexers{cache.NamespaceIndex: cache.MetaNamespaceIndexFunc}, // use default indexer
	)

	c := newResourceController(clientset, nadClientset, informer)
	stopCh := make(chan struct{})
	defer close(stopCh)
	go c.Run(stopCh)

	sigterm := make(chan os.Signal, 1)
	signal.Notify(sigterm, syscall.SIGINT, syscall.SIGTERM, syscall.SIGKILL)
	<-sigterm
}

func newResourceController(client kubernetes.Interface, nadClient *netattachdefClientset.Clientset,
	informer cache.SharedIndexInformer) *Controller {
	queue := workqueue.NewRateLimitingQueue(workqueue.DefaultControllerRateLimiter())

	informer.AddEventHandler(cache.ResourceEventHandlerFuncs{
		AddFunc: func(obj interface{}) {
			pod := obj.(meta_v1.Object)
			if _, ok := pod.GetAnnotations()[nadPodAnnotation]; ok {
				key, err := cache.MetaNamespaceKeyFunc(obj)
				if err == nil {
					queue.Add(key)
				}
			}
		},
		UpdateFunc: func(oldP, newP interface{}) {
			oldPod := oldP.(meta_v1.Object)
			newPod := newP.(meta_v1.Object)
			// Make sure object is not set for deletion and was actually changed
			if newPod.GetDeletionTimestamp() == nil &&
				oldPod.GetResourceVersion() != newPod.GetResourceVersion() {

				if _, ok := newPod.GetAnnotations()[nadPodAnnotation]; ok {
					key, err := cache.MetaNamespaceKeyFunc(newPod)
					if err == nil {
						queue.Add(key)
					}
				} else if _, ok := oldPod.GetAnnotations()[nadPodAnnotation]; ok { // updated pod and removed the annotations
					key, err := cache.MetaNamespaceKeyFunc(oldPod)
					if err == nil {
						queue.Add(key)
					}
				}
			}
		},
		DeleteFunc: func(obj interface{}) {
			metaObj, isMetaObj := obj.(meta_v1.Object)

			// When a delete is dropped, the relist will notice an object in the store not
			// in the list, leading to the insertion of a tombstone object which contains
			// the deleted key/value. Note that this value might be stale.
			if !isMetaObj {
				tombstone, isTombstone := obj.(cache.DeletedFinalStateUnknown)
				if !isTombstone {
					utilruntime.HandleError(fmt.Errorf("contained object that is not a meta object and is not a tombstone %#v", obj))
					return
				}
				metaObj, isMetaObj = tombstone.Obj.(meta_v1.Object)
				if !isMetaObj {
					utilruntime.HandleError(fmt.Errorf("tombstone contained object that is not a meta object %#v", obj))
					return
				}
			}

			if _, ok := metaObj.GetAnnotations()[nadPodAnnotation]; ok {
				key, err := cache.DeletionHandlingMetaNamespaceKeyFunc(obj)
				if err == nil {
					queue.Add(key)
				}
			}
		},
	})

	return &Controller{
		clientset:    client,
		nadClientset: nadClient,
		informer:     informer,
		queue:        queue,
	}
}

// Run starts the kubewatch controller
func (c *Controller) Run(stopCh <-chan struct{}) {
	defer utilruntime.HandleCrash()
	defer c.queue.ShutDown()

	glog.Info("Starting net-attach-def-admission-controller")

	go c.informer.Run(stopCh)

	if !cache.WaitForCacheSync(stopCh, c.HasSynced) {
		utilruntime.HandleError(fmt.Errorf("Timed out waiting for caches to sync"))
		return
	}

	glog.Info("net-attach-def-admission-controller synced and ready")

	wait.Until(c.runWorker, time.Second, stopCh)
}

// HasSynced is required for the cache.Controller interface.
func (c *Controller) HasSynced() bool {
	return c.informer.HasSynced()
}

// LastSyncResourceVersion is required for the cache.Controller interface.
func (c *Controller) LastSyncResourceVersion() string {
	return c.informer.LastSyncResourceVersion()
}

func (c *Controller) runWorker() {
	for c.processNextItem() {
		// continue looping
	}
}

func (c *Controller) processNextItem() bool {
	// Wait until there is a new item in the working queue
	key, quit := c.queue.Get()
	if quit {
		return false
	}
	// Tell the queue that we are done with processing this key. This unblocks the key for other workers
	// This allows safe parallel processing because two pods with the same key are never processed in
	// parallel.
	defer c.queue.Done(key)

	// Invoke the method containing the business logic
	err := c.processItem(key.(string))
	// Handle the error if something went wrong during the execution of the business logic
	c.handleErr(err, key)
	return true

}

// handleErr checks if an error happened and makes sure we will retry later.
func (c *Controller) handleErr(err error, key interface{}) {
	if err == nil {
		// Forget about the #AddRateLimited history of the key on every successful synchronization.
		// This ensures that future processing of updates for this key is not delayed because of
		// an outdated error history.
		c.queue.Forget(key)
		return
	}

	// This controller retries 5 times if something goes wrong. After that, it stops trying.
	if c.queue.NumRequeues(key) < maxRetries {
		glog.Infof("Error syncing pod %s: %v", key, err)
		// Re-enqueue the key rate limited. Based on the rate limiter on the
		// queue and the re-enqueue history, the key will be processed later again.
		c.queue.AddRateLimited(key)
		return
	}

	c.queue.Forget(key)
	// Report to an external entity that, even after several retries, we could not successfully process this key
	utilruntime.HandleError(err)
	glog.Infof("Dropping pod %q out of the queue: %v", key, err)
}

func (c *Controller) processItem(key string) error {
	obj, exists, err := c.informer.GetIndexer().GetByKey(key)
	if err != nil {
		return fmt.Errorf("Error fetching object with key %s from store: %v", key, err)
	}
	if !exists {
		return c.updateMetrics(key, "", api_v1.NamespaceDefault, Delete)
	}

	pod, _ := obj.(*api_v1.Pod)
	namespace := pod.ObjectMeta.Namespace
	if pod.Status.Phase == api_v1.PodRunning {
		glog.Infof("Pod found for net-attach-def metrics, processing %s under namespaces %s", key, namespace)
		if name, ok := pod.GetAnnotations()[nadPodAnnotation]; ok {
			return c.updateMetrics(key, name, namespace, Add)
		}
		// ok if annotation not found delete the metrics.
		return c.updateMetrics(key, "", namespace, Delete)
	}

	return nil
}

// find crd by name
func (c *Controller) getCrdByName(name string, namespace string) (*networkv1.NetworkAttachmentDefinition, error) {
	netAttachDef, err := c.nadClientset.K8sCniCncfIoV1().NetworkAttachmentDefinitions(namespace).Get(context.TODO(), name, meta_v1.GetOptions{})
	if err != nil {
		return nil, fmt.Errorf("Failed to locate network attachment definition %s/%s", namespace, name)
	}
	return netAttachDef, nil
}

func (c *Controller) getConfigTypes(crd *networkv1.NetworkAttachmentDefinition) []string {
	var confBytes []byte
	var configTypes []string
	set := make(map[string]struct{})

	if crd.Spec.Config != "" {
		// try to unmarshal config into NetworkConfig or NetworkConfigList
		// using actual code from libcni - if successful, it means that the config
		// will be accepted by CNI itself as well
		confBytes = []byte(crd.Spec.Config)
		networkConfigList, err := libcni.ConfListFromBytes(confBytes)

		if err != nil { // if no error check for config
			networkConfig, err := libcni.ConfFromBytes(confBytes)
			if err == nil {
				if _, found := set[networkConfig.Network.Type]; !found {
					set[networkConfig.Network.Type] = struct{}{}
				}
			}
		} else {
			for _, plugin := range networkConfigList.Plugins {
				if _, found := set[plugin.Network.Type]; !found {
					set[plugin.Network.Type] = struct{}{}
				}
			}
		}
		// Convert map to slice of keys.
		for key := range set {
			configTypes = append(configTypes, key)
		}
	}
	return configTypes
}

func (c *Controller) updateMetrics(key string, configNames string, namespace string, action metricAction) error {
	set := make(map[string]struct{})
	var configTypes []string

	switch action {
	case Delete:
		{
			oldConfigs := localmetrics.GetStoredValue(key)
			if oldConfigs != "" {
				configTypes := strings.Split(oldConfigs, ",")
				if len(configTypes) > 1 {
					for _, val := range configTypes {
						localmetrics.UpdateNetAttachDefInstanceMetrics(val, int(action))
					}
					// decrement the metrics for old configs
					localmetrics.UpdateNetAttachDefInstanceMetrics(oldConfigs, int(action))
				} else {
					localmetrics.UpdateNetAttachDefInstanceMetrics(configTypes[0], int(action))
				}
				localmetrics.UpdateNetAttachDefInstanceMetrics("any", int(action))
			}
			localmetrics.SetStoredValue(key, "")
		}
	case Add: // create new pod event
		{
			// clean up
			oldConfigs := localmetrics.GetStoredValue(key)
			if oldConfigs != "" {
				c.updateMetrics(key, "", namespace, Delete)
			}

			networks, err := c.parsePodNetworkAnnotation(configNames, namespace)
			if err != nil {
				return fmt.Errorf("Error reading pod annotation %v", err)
			}
			for _, val := range networks { // create unique list
				if crd, ok := c.getCrdByName(val.Name, val.Namespace); ok == nil {
					for _, val := range c.getConfigTypes(crd) {
						if _, found := set[val]; !found && val != "" {
							set[val] = struct{}{}
							configTypes = append(configTypes, val)
						}
					}
				}
			}
			// unique network types metrics
			for key := range set {
				localmetrics.UpdateNetAttachDefInstanceMetrics(key, int(action))
			}
			// and mcvlan,bridge=1
			if len(configTypes) > 1 {
				sort.Strings(configTypes)
				joinedTypes := strings.Join(configTypes, ",")
				localmetrics.UpdateNetAttachDefInstanceMetrics(joinedTypes, int(action))
				localmetrics.SetStoredValue(key, joinedTypes)
				// metrics for any combinations
				localmetrics.UpdateNetAttachDefInstanceMetrics("any", int(action))
			} else if len(configTypes) == 1 {
				localmetrics.SetStoredValue(key, configTypes[0])
				// metrics for any combinations
				localmetrics.UpdateNetAttachDefInstanceMetrics("any", int(action))
			}
		}
	}
	return nil

}

func (c *Controller) parsePodNetworkAnnotation(podNetworks, defaultNamespace string) ([]*types.NetworkSelectionElement, error) {
	var networks []*types.NetworkSelectionElement

	if podNetworks == "" {
		return nil, fmt.Errorf("parsePodNetworkAnnotation: pod annotation not having \"network\" as key, refer Multus README.md for the usage guide")
	}

	if strings.IndexAny(podNetworks, "[{\"") >= 0 {
		if err := json.Unmarshal([]byte(podNetworks), &networks); err != nil {
			return nil, fmt.Errorf("parsePodNetworkAnnotation: failed to parse pod Network Attachment Selection Annotation JSON format: %v", err)
		}
	} else {
		// Comma-delimited list of network attachment object names
		for _, item := range strings.Split(podNetworks, ",") {
			// Remove leading and trailing whitespace.
			item = strings.TrimSpace(item)

			// Parse network name (i.e. <namespace>/<network name>@<ifname>)
			netNsName, networkName, netIfName, err := c.parsePodNetworkObjectName(item)
			if err != nil {
				return nil, fmt.Errorf("parsePodNetworkAnnotation: %v", err)
			}

			networks = append(networks, &types.NetworkSelectionElement{
				Name:             networkName,
				Namespace:        netNsName,
				InterfaceRequest: netIfName,
			})
		}
	}

	for _, net := range networks {
		if net.Namespace == "" {
			net.Namespace = defaultNamespace
		}
	}
	return networks, nil
}

func (c *Controller) parsePodNetworkObjectName(podnetwork string) (string, string, string, error) {
	var netNsName string
	var netIfName string
	var networkName string

	slashItems := strings.Split(podnetwork, "/")
	if len(slashItems) == 2 {
		netNsName = strings.TrimSpace(slashItems[0])
		networkName = slashItems[1]
	} else if len(slashItems) == 1 {
		networkName = slashItems[0]
	} else {
		return "", "", "", fmt.Errorf("parsePodNetworkObjectName: Invalid network object (failed at '/')")
	}

	atItems := strings.Split(networkName, "@")
	networkName = strings.TrimSpace(atItems[0])
	if len(atItems) == 2 {
		netIfName = strings.TrimSpace(atItems[1])
	} else if len(atItems) != 1 {
		return "", "", "", fmt.Errorf("parsePodNetworkObjectName: Invalid network object (failed at '@')")
	}

	// Check and see if each item matches the specification for valid attachment name.
	// "Valid attachment names must be comprised of units of the DNS-1123 label format"
	// [a-z0-9]([-a-z0-9]*[a-z0-9])?
	// And we allow at (@), and forward slash (/) (units separated by commas)
	// It must start and end alphanumerically.
	allItems := []string{netNsName, networkName, netIfName}
	for i := range allItems {
		matched, _ := regexp.MatchString("^[a-z0-9]([-a-z0-9]*[a-z0-9])?$", allItems[i])
		if !matched && len([]rune(allItems[i])) > 0 {
			return "", "", "", logging.Errorf(fmt.Sprintf("parsePodNetworkObjectName: Failed to parse: one or more items did not match comma-delimited format (must consist of lower case alphanumeric characters). Must start and end with an alphanumeric character), mismatch @ '%v'", allItems[i]))
		}
	}

	return netNsName, networkName, netIfName, nil
}<|MERGE_RESOLUTION|>--- conflicted
+++ resolved
@@ -70,14 +70,10 @@
 	nadClientset *netattachdefClientset.Clientset
 }
 
-<<<<<<< HEAD
 func StartWatchingHA(ignoreNamespaces *string) {
 }
 
-//StartWatching ...  Start prepares watchers and run their controllers, then waits for process termination signals
-=======
 // StartWatching ...  Start prepares watchers and run their controllers, then waits for process termination signals
->>>>>>> adb8e47e
 func StartWatching(ignoreNamespaces *string) {
 	var clientset kubernetes.Interface
 
