/*
Copyright The Kubernetes Authors.

Licensed under the Apache License, Version 2.0 (the "License");
you may not use this file except in compliance with the License.
You may obtain a copy of the License at

    http://www.apache.org/licenses/LICENSE-2.0

Unless required by applicable law or agreed to in writing, software
distributed under the License is distributed on an "AS IS" BASIS,
WITHOUT WARRANTIES OR CONDITIONS OF ANY KIND, either express or implied.
See the License for the specific language governing permissions and
limitations under the License.
*/

package v1alpha1

// This file contains a collection of methods that can be used from go-restful to
// generate Swagger API documentation for its models. Please read this PR for more
// information on the implementation: https://github.com/emicklei/go-restful/pull/215
//
// TODOs are ignored from the parser (e.g. TODO(andronat):... || TODO:...) if and only if
// they are on one line! For multiple line or blocks that you want to ignore use ---.
// Any context after a --- is ignored.
//
// Those methods can be generated by using hack/update-generated-swagger-docs.sh

// AUTO-GENERATED FUNCTIONS START HERE. DO NOT EDIT.
var map_AggregationRule = map[string]string{
	"":                     "AggregationRule describes how to locate ClusterRoles to aggregate into the ClusterRole",
	"clusterRoleSelectors": "ClusterRoleSelectors holds a list of selectors which will be used to find ClusterRoles and create the rules. If any of the selectors match, then the ClusterRole's permissions will be added",
}

func (AggregationRule) SwaggerDoc() map[string]string {
	return map_AggregationRule
}

var map_ClusterRole = map[string]string{
<<<<<<< HEAD
	"":                "ClusterRole is a cluster level, logical grouping of PolicyRules that can be referenced as a unit by a RoleBinding or ClusterRoleBinding. Deprecated in v1.17 in favor of rbac.authorization.k8s.io/v1 ClusterRole, and will no longer be served in v1.20.",
=======
	"":                "ClusterRole is a cluster level, logical grouping of PolicyRules that can be referenced as a unit by a RoleBinding or ClusterRoleBinding. Deprecated in v1.17 in favor of rbac.authorization.k8s.io/v1 ClusterRole, and will no longer be served in v1.22.",
>>>>>>> 14ca838f
	"metadata":        "Standard object's metadata.",
	"rules":           "Rules holds all the PolicyRules for this ClusterRole",
	"aggregationRule": "AggregationRule is an optional field that describes how to build the Rules for this ClusterRole. If AggregationRule is set, then the Rules are controller managed and direct changes to Rules will be stomped by the controller.",
}

func (ClusterRole) SwaggerDoc() map[string]string {
	return map_ClusterRole
}

var map_ClusterRoleBinding = map[string]string{
<<<<<<< HEAD
	"":         "ClusterRoleBinding references a ClusterRole, but not contain it.  It can reference a ClusterRole in the global namespace, and adds who information via Subject. Deprecated in v1.17 in favor of rbac.authorization.k8s.io/v1 ClusterRoleBinding, and will no longer be served in v1.20.",
=======
	"":         "ClusterRoleBinding references a ClusterRole, but not contain it.  It can reference a ClusterRole in the global namespace, and adds who information via Subject. Deprecated in v1.17 in favor of rbac.authorization.k8s.io/v1 ClusterRoleBinding, and will no longer be served in v1.22.",
>>>>>>> 14ca838f
	"metadata": "Standard object's metadata.",
	"subjects": "Subjects holds references to the objects the role applies to.",
	"roleRef":  "RoleRef can only reference a ClusterRole in the global namespace. If the RoleRef cannot be resolved, the Authorizer must return an error.",
}

func (ClusterRoleBinding) SwaggerDoc() map[string]string {
	return map_ClusterRoleBinding
}

var map_ClusterRoleBindingList = map[string]string{
<<<<<<< HEAD
	"":         "ClusterRoleBindingList is a collection of ClusterRoleBindings. Deprecated in v1.17 in favor of rbac.authorization.k8s.io/v1 ClusterRoleBindings, and will no longer be served in v1.20.",
=======
	"":         "ClusterRoleBindingList is a collection of ClusterRoleBindings. Deprecated in v1.17 in favor of rbac.authorization.k8s.io/v1 ClusterRoleBindings, and will no longer be served in v1.22.",
>>>>>>> 14ca838f
	"metadata": "Standard object's metadata.",
	"items":    "Items is a list of ClusterRoleBindings",
}

func (ClusterRoleBindingList) SwaggerDoc() map[string]string {
	return map_ClusterRoleBindingList
}

var map_ClusterRoleList = map[string]string{
<<<<<<< HEAD
	"":         "ClusterRoleList is a collection of ClusterRoles. Deprecated in v1.17 in favor of rbac.authorization.k8s.io/v1 ClusterRoles, and will no longer be served in v1.20.",
=======
	"":         "ClusterRoleList is a collection of ClusterRoles. Deprecated in v1.17 in favor of rbac.authorization.k8s.io/v1 ClusterRoles, and will no longer be served in v1.22.",
>>>>>>> 14ca838f
	"metadata": "Standard object's metadata.",
	"items":    "Items is a list of ClusterRoles",
}

func (ClusterRoleList) SwaggerDoc() map[string]string {
	return map_ClusterRoleList
}

var map_PolicyRule = map[string]string{
	"":                "PolicyRule holds information that describes a policy rule, but does not contain information about who the rule applies to or which namespace the rule applies to.",
	"verbs":           "Verbs is a list of Verbs that apply to ALL the ResourceKinds and AttributeRestrictions contained in this rule. '*' represents all verbs.",
	"apiGroups":       "APIGroups is the name of the APIGroup that contains the resources.  If multiple API groups are specified, any action requested against one of the enumerated resources in any API group will be allowed.",
	"resources":       "Resources is a list of resources this rule applies to. '*' represents all resources.",
	"resourceNames":   "ResourceNames is an optional white list of names that the rule applies to.  An empty set means that everything is allowed.",
	"nonResourceURLs": "NonResourceURLs is a set of partial urls that a user should have access to.  *s are allowed, but only as the full, final step in the path Since non-resource URLs are not namespaced, this field is only applicable for ClusterRoles referenced from a ClusterRoleBinding. Rules can either apply to API resources (such as \"pods\" or \"secrets\") or non-resource URL paths (such as \"/api\"),  but not both.",
}

func (PolicyRule) SwaggerDoc() map[string]string {
	return map_PolicyRule
}

var map_Role = map[string]string{
<<<<<<< HEAD
	"":         "Role is a namespaced, logical grouping of PolicyRules that can be referenced as a unit by a RoleBinding. Deprecated in v1.17 in favor of rbac.authorization.k8s.io/v1 Role, and will no longer be served in v1.20.",
=======
	"":         "Role is a namespaced, logical grouping of PolicyRules that can be referenced as a unit by a RoleBinding. Deprecated in v1.17 in favor of rbac.authorization.k8s.io/v1 Role, and will no longer be served in v1.22.",
>>>>>>> 14ca838f
	"metadata": "Standard object's metadata.",
	"rules":    "Rules holds all the PolicyRules for this Role",
}

func (Role) SwaggerDoc() map[string]string {
	return map_Role
}

var map_RoleBinding = map[string]string{
<<<<<<< HEAD
	"":         "RoleBinding references a role, but does not contain it.  It can reference a Role in the same namespace or a ClusterRole in the global namespace. It adds who information via Subjects and namespace information by which namespace it exists in.  RoleBindings in a given namespace only have effect in that namespace. Deprecated in v1.17 in favor of rbac.authorization.k8s.io/v1 RoleBinding, and will no longer be served in v1.20.",
=======
	"":         "RoleBinding references a role, but does not contain it.  It can reference a Role in the same namespace or a ClusterRole in the global namespace. It adds who information via Subjects and namespace information by which namespace it exists in.  RoleBindings in a given namespace only have effect in that namespace. Deprecated in v1.17 in favor of rbac.authorization.k8s.io/v1 RoleBinding, and will no longer be served in v1.22.",
>>>>>>> 14ca838f
	"metadata": "Standard object's metadata.",
	"subjects": "Subjects holds references to the objects the role applies to.",
	"roleRef":  "RoleRef can reference a Role in the current namespace or a ClusterRole in the global namespace. If the RoleRef cannot be resolved, the Authorizer must return an error.",
}

func (RoleBinding) SwaggerDoc() map[string]string {
	return map_RoleBinding
}

var map_RoleBindingList = map[string]string{
<<<<<<< HEAD
	"":         "RoleBindingList is a collection of RoleBindings Deprecated in v1.17 in favor of rbac.authorization.k8s.io/v1 RoleBindingList, and will no longer be served in v1.20.",
=======
	"":         "RoleBindingList is a collection of RoleBindings Deprecated in v1.17 in favor of rbac.authorization.k8s.io/v1 RoleBindingList, and will no longer be served in v1.22.",
>>>>>>> 14ca838f
	"metadata": "Standard object's metadata.",
	"items":    "Items is a list of RoleBindings",
}

func (RoleBindingList) SwaggerDoc() map[string]string {
	return map_RoleBindingList
}

var map_RoleList = map[string]string{
<<<<<<< HEAD
	"":         "RoleList is a collection of Roles. Deprecated in v1.17 in favor of rbac.authorization.k8s.io/v1 RoleList, and will no longer be served in v1.20.",
=======
	"":         "RoleList is a collection of Roles. Deprecated in v1.17 in favor of rbac.authorization.k8s.io/v1 RoleList, and will no longer be served in v1.22.",
>>>>>>> 14ca838f
	"metadata": "Standard object's metadata.",
	"items":    "Items is a list of Roles",
}

func (RoleList) SwaggerDoc() map[string]string {
	return map_RoleList
}

var map_RoleRef = map[string]string{
	"":         "RoleRef contains information that points to the role being used",
	"apiGroup": "APIGroup is the group for the resource being referenced",
	"kind":     "Kind is the type of resource being referenced",
	"name":     "Name is the name of resource being referenced",
}

func (RoleRef) SwaggerDoc() map[string]string {
	return map_RoleRef
}

var map_Subject = map[string]string{
	"":           "Subject contains a reference to the object or user identities a role binding applies to.  This can either hold a direct API object reference, or a value for non-objects such as user and group names.",
	"kind":       "Kind of object being referenced. Values defined by this API group are \"User\", \"Group\", and \"ServiceAccount\". If the Authorizer does not recognized the kind value, the Authorizer should report an error.",
	"apiVersion": "APIVersion holds the API group and version of the referenced subject. Defaults to \"v1\" for ServiceAccount subjects. Defaults to \"rbac.authorization.k8s.io/v1alpha1\" for User and Group subjects.",
	"name":       "Name of the object being referenced.",
	"namespace":  "Namespace of the referenced object.  If the object kind is non-namespace, such as \"User\" or \"Group\", and this value is not empty the Authorizer should report an error.",
}

func (Subject) SwaggerDoc() map[string]string {
	return map_Subject
}

// AUTO-GENERATED FUNCTIONS END HERE<|MERGE_RESOLUTION|>--- conflicted
+++ resolved
@@ -37,11 +37,7 @@
 }
 
 var map_ClusterRole = map[string]string{
-<<<<<<< HEAD
-	"":                "ClusterRole is a cluster level, logical grouping of PolicyRules that can be referenced as a unit by a RoleBinding or ClusterRoleBinding. Deprecated in v1.17 in favor of rbac.authorization.k8s.io/v1 ClusterRole, and will no longer be served in v1.20.",
-=======
 	"":                "ClusterRole is a cluster level, logical grouping of PolicyRules that can be referenced as a unit by a RoleBinding or ClusterRoleBinding. Deprecated in v1.17 in favor of rbac.authorization.k8s.io/v1 ClusterRole, and will no longer be served in v1.22.",
->>>>>>> 14ca838f
 	"metadata":        "Standard object's metadata.",
 	"rules":           "Rules holds all the PolicyRules for this ClusterRole",
 	"aggregationRule": "AggregationRule is an optional field that describes how to build the Rules for this ClusterRole. If AggregationRule is set, then the Rules are controller managed and direct changes to Rules will be stomped by the controller.",
@@ -52,11 +48,7 @@
 }
 
 var map_ClusterRoleBinding = map[string]string{
-<<<<<<< HEAD
-	"":         "ClusterRoleBinding references a ClusterRole, but not contain it.  It can reference a ClusterRole in the global namespace, and adds who information via Subject. Deprecated in v1.17 in favor of rbac.authorization.k8s.io/v1 ClusterRoleBinding, and will no longer be served in v1.20.",
-=======
 	"":         "ClusterRoleBinding references a ClusterRole, but not contain it.  It can reference a ClusterRole in the global namespace, and adds who information via Subject. Deprecated in v1.17 in favor of rbac.authorization.k8s.io/v1 ClusterRoleBinding, and will no longer be served in v1.22.",
->>>>>>> 14ca838f
 	"metadata": "Standard object's metadata.",
 	"subjects": "Subjects holds references to the objects the role applies to.",
 	"roleRef":  "RoleRef can only reference a ClusterRole in the global namespace. If the RoleRef cannot be resolved, the Authorizer must return an error.",
@@ -67,11 +59,7 @@
 }
 
 var map_ClusterRoleBindingList = map[string]string{
-<<<<<<< HEAD
-	"":         "ClusterRoleBindingList is a collection of ClusterRoleBindings. Deprecated in v1.17 in favor of rbac.authorization.k8s.io/v1 ClusterRoleBindings, and will no longer be served in v1.20.",
-=======
 	"":         "ClusterRoleBindingList is a collection of ClusterRoleBindings. Deprecated in v1.17 in favor of rbac.authorization.k8s.io/v1 ClusterRoleBindings, and will no longer be served in v1.22.",
->>>>>>> 14ca838f
 	"metadata": "Standard object's metadata.",
 	"items":    "Items is a list of ClusterRoleBindings",
 }
@@ -81,11 +69,7 @@
 }
 
 var map_ClusterRoleList = map[string]string{
-<<<<<<< HEAD
-	"":         "ClusterRoleList is a collection of ClusterRoles. Deprecated in v1.17 in favor of rbac.authorization.k8s.io/v1 ClusterRoles, and will no longer be served in v1.20.",
-=======
 	"":         "ClusterRoleList is a collection of ClusterRoles. Deprecated in v1.17 in favor of rbac.authorization.k8s.io/v1 ClusterRoles, and will no longer be served in v1.22.",
->>>>>>> 14ca838f
 	"metadata": "Standard object's metadata.",
 	"items":    "Items is a list of ClusterRoles",
 }
@@ -108,11 +92,7 @@
 }
 
 var map_Role = map[string]string{
-<<<<<<< HEAD
-	"":         "Role is a namespaced, logical grouping of PolicyRules that can be referenced as a unit by a RoleBinding. Deprecated in v1.17 in favor of rbac.authorization.k8s.io/v1 Role, and will no longer be served in v1.20.",
-=======
 	"":         "Role is a namespaced, logical grouping of PolicyRules that can be referenced as a unit by a RoleBinding. Deprecated in v1.17 in favor of rbac.authorization.k8s.io/v1 Role, and will no longer be served in v1.22.",
->>>>>>> 14ca838f
 	"metadata": "Standard object's metadata.",
 	"rules":    "Rules holds all the PolicyRules for this Role",
 }
@@ -122,11 +102,7 @@
 }
 
 var map_RoleBinding = map[string]string{
-<<<<<<< HEAD
-	"":         "RoleBinding references a role, but does not contain it.  It can reference a Role in the same namespace or a ClusterRole in the global namespace. It adds who information via Subjects and namespace information by which namespace it exists in.  RoleBindings in a given namespace only have effect in that namespace. Deprecated in v1.17 in favor of rbac.authorization.k8s.io/v1 RoleBinding, and will no longer be served in v1.20.",
-=======
 	"":         "RoleBinding references a role, but does not contain it.  It can reference a Role in the same namespace or a ClusterRole in the global namespace. It adds who information via Subjects and namespace information by which namespace it exists in.  RoleBindings in a given namespace only have effect in that namespace. Deprecated in v1.17 in favor of rbac.authorization.k8s.io/v1 RoleBinding, and will no longer be served in v1.22.",
->>>>>>> 14ca838f
 	"metadata": "Standard object's metadata.",
 	"subjects": "Subjects holds references to the objects the role applies to.",
 	"roleRef":  "RoleRef can reference a Role in the current namespace or a ClusterRole in the global namespace. If the RoleRef cannot be resolved, the Authorizer must return an error.",
@@ -137,11 +113,7 @@
 }
 
 var map_RoleBindingList = map[string]string{
-<<<<<<< HEAD
-	"":         "RoleBindingList is a collection of RoleBindings Deprecated in v1.17 in favor of rbac.authorization.k8s.io/v1 RoleBindingList, and will no longer be served in v1.20.",
-=======
 	"":         "RoleBindingList is a collection of RoleBindings Deprecated in v1.17 in favor of rbac.authorization.k8s.io/v1 RoleBindingList, and will no longer be served in v1.22.",
->>>>>>> 14ca838f
 	"metadata": "Standard object's metadata.",
 	"items":    "Items is a list of RoleBindings",
 }
@@ -151,11 +123,7 @@
 }
 
 var map_RoleList = map[string]string{
-<<<<<<< HEAD
-	"":         "RoleList is a collection of Roles. Deprecated in v1.17 in favor of rbac.authorization.k8s.io/v1 RoleList, and will no longer be served in v1.20.",
-=======
 	"":         "RoleList is a collection of Roles. Deprecated in v1.17 in favor of rbac.authorization.k8s.io/v1 RoleList, and will no longer be served in v1.22.",
->>>>>>> 14ca838f
 	"metadata": "Standard object's metadata.",
 	"items":    "Items is a list of Roles",
 }
