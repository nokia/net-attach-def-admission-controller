// +build !ignore_autogenerated

/*
Copyright The Kubernetes Authors.

Licensed under the Apache License, Version 2.0 (the "License");
you may not use this file except in compliance with the License.
You may obtain a copy of the License at

    http://www.apache.org/licenses/LICENSE-2.0

Unless required by applicable law or agreed to in writing, software
distributed under the License is distributed on an "AS IS" BASIS,
WITHOUT WARRANTIES OR CONDITIONS OF ANY KIND, either express or implied.
See the License for the specific language governing permissions and
limitations under the License.
*/

// Code generated by deepcopy-gen. DO NOT EDIT.

package v1

import (
	corev1 "k8s.io/api/core/v1"
	runtime "k8s.io/apimachinery/pkg/runtime"
)

// DeepCopyInto is an autogenerated deepcopy function, copying the receiver, writing into out. in must be non-nil.
func (in *CSIDriver) DeepCopyInto(out *CSIDriver) {
	*out = *in
	out.TypeMeta = in.TypeMeta
	in.ObjectMeta.DeepCopyInto(&out.ObjectMeta)
	in.Spec.DeepCopyInto(&out.Spec)
	return
}

// DeepCopy is an autogenerated deepcopy function, copying the receiver, creating a new CSIDriver.
func (in *CSIDriver) DeepCopy() *CSIDriver {
	if in == nil {
		return nil
	}
	out := new(CSIDriver)
	in.DeepCopyInto(out)
	return out
}

// DeepCopyObject is an autogenerated deepcopy function, copying the receiver, creating a new runtime.Object.
func (in *CSIDriver) DeepCopyObject() runtime.Object {
	if c := in.DeepCopy(); c != nil {
		return c
	}
	return nil
}

// DeepCopyInto is an autogenerated deepcopy function, copying the receiver, writing into out. in must be non-nil.
func (in *CSIDriverList) DeepCopyInto(out *CSIDriverList) {
	*out = *in
	out.TypeMeta = in.TypeMeta
	in.ListMeta.DeepCopyInto(&out.ListMeta)
	if in.Items != nil {
		in, out := &in.Items, &out.Items
		*out = make([]CSIDriver, len(*in))
		for i := range *in {
			(*in)[i].DeepCopyInto(&(*out)[i])
		}
	}
	return
}

// DeepCopy is an autogenerated deepcopy function, copying the receiver, creating a new CSIDriverList.
func (in *CSIDriverList) DeepCopy() *CSIDriverList {
	if in == nil {
		return nil
	}
	out := new(CSIDriverList)
	in.DeepCopyInto(out)
	return out
}

// DeepCopyObject is an autogenerated deepcopy function, copying the receiver, creating a new runtime.Object.
func (in *CSIDriverList) DeepCopyObject() runtime.Object {
	if c := in.DeepCopy(); c != nil {
		return c
	}
	return nil
}

// DeepCopyInto is an autogenerated deepcopy function, copying the receiver, writing into out. in must be non-nil.
func (in *CSIDriverSpec) DeepCopyInto(out *CSIDriverSpec) {
	*out = *in
	if in.AttachRequired != nil {
		in, out := &in.AttachRequired, &out.AttachRequired
		*out = new(bool)
		**out = **in
	}
	if in.PodInfoOnMount != nil {
		in, out := &in.PodInfoOnMount, &out.PodInfoOnMount
		*out = new(bool)
		**out = **in
	}
	if in.VolumeLifecycleModes != nil {
		in, out := &in.VolumeLifecycleModes, &out.VolumeLifecycleModes
		*out = make([]VolumeLifecycleMode, len(*in))
		copy(*out, *in)
	}
<<<<<<< HEAD
=======
	if in.StorageCapacity != nil {
		in, out := &in.StorageCapacity, &out.StorageCapacity
		*out = new(bool)
		**out = **in
	}
	if in.FSGroupPolicy != nil {
		in, out := &in.FSGroupPolicy, &out.FSGroupPolicy
		*out = new(FSGroupPolicy)
		**out = **in
	}
	if in.TokenRequests != nil {
		in, out := &in.TokenRequests, &out.TokenRequests
		*out = make([]TokenRequest, len(*in))
		for i := range *in {
			(*in)[i].DeepCopyInto(&(*out)[i])
		}
	}
	if in.RequiresRepublish != nil {
		in, out := &in.RequiresRepublish, &out.RequiresRepublish
		*out = new(bool)
		**out = **in
	}
>>>>>>> 14ca838f
	return
}

// DeepCopy is an autogenerated deepcopy function, copying the receiver, creating a new CSIDriverSpec.
func (in *CSIDriverSpec) DeepCopy() *CSIDriverSpec {
	if in == nil {
		return nil
	}
	out := new(CSIDriverSpec)
	in.DeepCopyInto(out)
	return out
}

// DeepCopyInto is an autogenerated deepcopy function, copying the receiver, writing into out. in must be non-nil.
func (in *CSINode) DeepCopyInto(out *CSINode) {
	*out = *in
	out.TypeMeta = in.TypeMeta
	in.ObjectMeta.DeepCopyInto(&out.ObjectMeta)
	in.Spec.DeepCopyInto(&out.Spec)
	return
}

// DeepCopy is an autogenerated deepcopy function, copying the receiver, creating a new CSINode.
func (in *CSINode) DeepCopy() *CSINode {
	if in == nil {
		return nil
	}
	out := new(CSINode)
	in.DeepCopyInto(out)
	return out
}

// DeepCopyObject is an autogenerated deepcopy function, copying the receiver, creating a new runtime.Object.
func (in *CSINode) DeepCopyObject() runtime.Object {
	if c := in.DeepCopy(); c != nil {
		return c
	}
	return nil
}

// DeepCopyInto is an autogenerated deepcopy function, copying the receiver, writing into out. in must be non-nil.
func (in *CSINodeDriver) DeepCopyInto(out *CSINodeDriver) {
	*out = *in
	if in.TopologyKeys != nil {
		in, out := &in.TopologyKeys, &out.TopologyKeys
		*out = make([]string, len(*in))
		copy(*out, *in)
	}
	if in.Allocatable != nil {
		in, out := &in.Allocatable, &out.Allocatable
		*out = new(VolumeNodeResources)
		(*in).DeepCopyInto(*out)
	}
	return
}

// DeepCopy is an autogenerated deepcopy function, copying the receiver, creating a new CSINodeDriver.
func (in *CSINodeDriver) DeepCopy() *CSINodeDriver {
	if in == nil {
		return nil
	}
	out := new(CSINodeDriver)
	in.DeepCopyInto(out)
	return out
}

// DeepCopyInto is an autogenerated deepcopy function, copying the receiver, writing into out. in must be non-nil.
func (in *CSINodeList) DeepCopyInto(out *CSINodeList) {
	*out = *in
	out.TypeMeta = in.TypeMeta
	in.ListMeta.DeepCopyInto(&out.ListMeta)
	if in.Items != nil {
		in, out := &in.Items, &out.Items
		*out = make([]CSINode, len(*in))
		for i := range *in {
			(*in)[i].DeepCopyInto(&(*out)[i])
		}
	}
	return
}

// DeepCopy is an autogenerated deepcopy function, copying the receiver, creating a new CSINodeList.
func (in *CSINodeList) DeepCopy() *CSINodeList {
	if in == nil {
		return nil
	}
	out := new(CSINodeList)
	in.DeepCopyInto(out)
	return out
}

// DeepCopyObject is an autogenerated deepcopy function, copying the receiver, creating a new runtime.Object.
func (in *CSINodeList) DeepCopyObject() runtime.Object {
	if c := in.DeepCopy(); c != nil {
		return c
	}
	return nil
}

// DeepCopyInto is an autogenerated deepcopy function, copying the receiver, writing into out. in must be non-nil.
func (in *CSINodeSpec) DeepCopyInto(out *CSINodeSpec) {
	*out = *in
	if in.Drivers != nil {
		in, out := &in.Drivers, &out.Drivers
		*out = make([]CSINodeDriver, len(*in))
		for i := range *in {
			(*in)[i].DeepCopyInto(&(*out)[i])
		}
	}
	return
}

// DeepCopy is an autogenerated deepcopy function, copying the receiver, creating a new CSINodeSpec.
func (in *CSINodeSpec) DeepCopy() *CSINodeSpec {
	if in == nil {
		return nil
	}
	out := new(CSINodeSpec)
	in.DeepCopyInto(out)
	return out
}

// DeepCopyInto is an autogenerated deepcopy function, copying the receiver, writing into out. in must be non-nil.
func (in *StorageClass) DeepCopyInto(out *StorageClass) {
	*out = *in
	out.TypeMeta = in.TypeMeta
	in.ObjectMeta.DeepCopyInto(&out.ObjectMeta)
	if in.Parameters != nil {
		in, out := &in.Parameters, &out.Parameters
		*out = make(map[string]string, len(*in))
		for key, val := range *in {
			(*out)[key] = val
		}
	}
	if in.ReclaimPolicy != nil {
		in, out := &in.ReclaimPolicy, &out.ReclaimPolicy
		*out = new(corev1.PersistentVolumeReclaimPolicy)
		**out = **in
	}
	if in.MountOptions != nil {
		in, out := &in.MountOptions, &out.MountOptions
		*out = make([]string, len(*in))
		copy(*out, *in)
	}
	if in.AllowVolumeExpansion != nil {
		in, out := &in.AllowVolumeExpansion, &out.AllowVolumeExpansion
		*out = new(bool)
		**out = **in
	}
	if in.VolumeBindingMode != nil {
		in, out := &in.VolumeBindingMode, &out.VolumeBindingMode
		*out = new(VolumeBindingMode)
		**out = **in
	}
	if in.AllowedTopologies != nil {
		in, out := &in.AllowedTopologies, &out.AllowedTopologies
		*out = make([]corev1.TopologySelectorTerm, len(*in))
		for i := range *in {
			(*in)[i].DeepCopyInto(&(*out)[i])
		}
	}
	return
}

// DeepCopy is an autogenerated deepcopy function, copying the receiver, creating a new StorageClass.
func (in *StorageClass) DeepCopy() *StorageClass {
	if in == nil {
		return nil
	}
	out := new(StorageClass)
	in.DeepCopyInto(out)
	return out
}

// DeepCopyObject is an autogenerated deepcopy function, copying the receiver, creating a new runtime.Object.
func (in *StorageClass) DeepCopyObject() runtime.Object {
	if c := in.DeepCopy(); c != nil {
		return c
	}
	return nil
}

// DeepCopyInto is an autogenerated deepcopy function, copying the receiver, writing into out. in must be non-nil.
func (in *StorageClassList) DeepCopyInto(out *StorageClassList) {
	*out = *in
	out.TypeMeta = in.TypeMeta
	in.ListMeta.DeepCopyInto(&out.ListMeta)
	if in.Items != nil {
		in, out := &in.Items, &out.Items
		*out = make([]StorageClass, len(*in))
		for i := range *in {
			(*in)[i].DeepCopyInto(&(*out)[i])
		}
	}
	return
}

// DeepCopy is an autogenerated deepcopy function, copying the receiver, creating a new StorageClassList.
func (in *StorageClassList) DeepCopy() *StorageClassList {
	if in == nil {
		return nil
	}
	out := new(StorageClassList)
	in.DeepCopyInto(out)
	return out
}

// DeepCopyObject is an autogenerated deepcopy function, copying the receiver, creating a new runtime.Object.
func (in *StorageClassList) DeepCopyObject() runtime.Object {
	if c := in.DeepCopy(); c != nil {
		return c
	}
	return nil
}

// DeepCopyInto is an autogenerated deepcopy function, copying the receiver, writing into out. in must be non-nil.
func (in *TokenRequest) DeepCopyInto(out *TokenRequest) {
	*out = *in
	if in.ExpirationSeconds != nil {
		in, out := &in.ExpirationSeconds, &out.ExpirationSeconds
		*out = new(int64)
		**out = **in
	}
	return
}

// DeepCopy is an autogenerated deepcopy function, copying the receiver, creating a new TokenRequest.
func (in *TokenRequest) DeepCopy() *TokenRequest {
	if in == nil {
		return nil
	}
	out := new(TokenRequest)
	in.DeepCopyInto(out)
	return out
}

// DeepCopyInto is an autogenerated deepcopy function, copying the receiver, writing into out. in must be non-nil.
func (in *VolumeAttachment) DeepCopyInto(out *VolumeAttachment) {
	*out = *in
	out.TypeMeta = in.TypeMeta
	in.ObjectMeta.DeepCopyInto(&out.ObjectMeta)
	in.Spec.DeepCopyInto(&out.Spec)
	in.Status.DeepCopyInto(&out.Status)
	return
}

// DeepCopy is an autogenerated deepcopy function, copying the receiver, creating a new VolumeAttachment.
func (in *VolumeAttachment) DeepCopy() *VolumeAttachment {
	if in == nil {
		return nil
	}
	out := new(VolumeAttachment)
	in.DeepCopyInto(out)
	return out
}

// DeepCopyObject is an autogenerated deepcopy function, copying the receiver, creating a new runtime.Object.
func (in *VolumeAttachment) DeepCopyObject() runtime.Object {
	if c := in.DeepCopy(); c != nil {
		return c
	}
	return nil
}

// DeepCopyInto is an autogenerated deepcopy function, copying the receiver, writing into out. in must be non-nil.
func (in *VolumeAttachmentList) DeepCopyInto(out *VolumeAttachmentList) {
	*out = *in
	out.TypeMeta = in.TypeMeta
	in.ListMeta.DeepCopyInto(&out.ListMeta)
	if in.Items != nil {
		in, out := &in.Items, &out.Items
		*out = make([]VolumeAttachment, len(*in))
		for i := range *in {
			(*in)[i].DeepCopyInto(&(*out)[i])
		}
	}
	return
}

// DeepCopy is an autogenerated deepcopy function, copying the receiver, creating a new VolumeAttachmentList.
func (in *VolumeAttachmentList) DeepCopy() *VolumeAttachmentList {
	if in == nil {
		return nil
	}
	out := new(VolumeAttachmentList)
	in.DeepCopyInto(out)
	return out
}

// DeepCopyObject is an autogenerated deepcopy function, copying the receiver, creating a new runtime.Object.
func (in *VolumeAttachmentList) DeepCopyObject() runtime.Object {
	if c := in.DeepCopy(); c != nil {
		return c
	}
	return nil
}

// DeepCopyInto is an autogenerated deepcopy function, copying the receiver, writing into out. in must be non-nil.
func (in *VolumeAttachmentSource) DeepCopyInto(out *VolumeAttachmentSource) {
	*out = *in
	if in.PersistentVolumeName != nil {
		in, out := &in.PersistentVolumeName, &out.PersistentVolumeName
		*out = new(string)
		**out = **in
	}
	if in.InlineVolumeSpec != nil {
		in, out := &in.InlineVolumeSpec, &out.InlineVolumeSpec
		*out = new(corev1.PersistentVolumeSpec)
		(*in).DeepCopyInto(*out)
	}
	return
}

// DeepCopy is an autogenerated deepcopy function, copying the receiver, creating a new VolumeAttachmentSource.
func (in *VolumeAttachmentSource) DeepCopy() *VolumeAttachmentSource {
	if in == nil {
		return nil
	}
	out := new(VolumeAttachmentSource)
	in.DeepCopyInto(out)
	return out
}

// DeepCopyInto is an autogenerated deepcopy function, copying the receiver, writing into out. in must be non-nil.
func (in *VolumeAttachmentSpec) DeepCopyInto(out *VolumeAttachmentSpec) {
	*out = *in
	in.Source.DeepCopyInto(&out.Source)
	return
}

// DeepCopy is an autogenerated deepcopy function, copying the receiver, creating a new VolumeAttachmentSpec.
func (in *VolumeAttachmentSpec) DeepCopy() *VolumeAttachmentSpec {
	if in == nil {
		return nil
	}
	out := new(VolumeAttachmentSpec)
	in.DeepCopyInto(out)
	return out
}

// DeepCopyInto is an autogenerated deepcopy function, copying the receiver, writing into out. in must be non-nil.
func (in *VolumeAttachmentStatus) DeepCopyInto(out *VolumeAttachmentStatus) {
	*out = *in
	if in.AttachmentMetadata != nil {
		in, out := &in.AttachmentMetadata, &out.AttachmentMetadata
		*out = make(map[string]string, len(*in))
		for key, val := range *in {
			(*out)[key] = val
		}
	}
	if in.AttachError != nil {
		in, out := &in.AttachError, &out.AttachError
		*out = new(VolumeError)
		(*in).DeepCopyInto(*out)
	}
	if in.DetachError != nil {
		in, out := &in.DetachError, &out.DetachError
		*out = new(VolumeError)
		(*in).DeepCopyInto(*out)
	}
	return
}

// DeepCopy is an autogenerated deepcopy function, copying the receiver, creating a new VolumeAttachmentStatus.
func (in *VolumeAttachmentStatus) DeepCopy() *VolumeAttachmentStatus {
	if in == nil {
		return nil
	}
	out := new(VolumeAttachmentStatus)
	in.DeepCopyInto(out)
	return out
}

// DeepCopyInto is an autogenerated deepcopy function, copying the receiver, writing into out. in must be non-nil.
func (in *VolumeError) DeepCopyInto(out *VolumeError) {
	*out = *in
	in.Time.DeepCopyInto(&out.Time)
	return
}

// DeepCopy is an autogenerated deepcopy function, copying the receiver, creating a new VolumeError.
func (in *VolumeError) DeepCopy() *VolumeError {
	if in == nil {
		return nil
	}
	out := new(VolumeError)
	in.DeepCopyInto(out)
	return out
}

// DeepCopyInto is an autogenerated deepcopy function, copying the receiver, writing into out. in must be non-nil.
func (in *VolumeNodeResources) DeepCopyInto(out *VolumeNodeResources) {
	*out = *in
	if in.Count != nil {
		in, out := &in.Count, &out.Count
		*out = new(int32)
		**out = **in
	}
	return
}

// DeepCopy is an autogenerated deepcopy function, copying the receiver, creating a new VolumeNodeResources.
func (in *VolumeNodeResources) DeepCopy() *VolumeNodeResources {
	if in == nil {
		return nil
	}
	out := new(VolumeNodeResources)
	in.DeepCopyInto(out)
	return out
}<|MERGE_RESOLUTION|>--- conflicted
+++ resolved
@@ -103,8 +103,6 @@
 		*out = make([]VolumeLifecycleMode, len(*in))
 		copy(*out, *in)
 	}
-<<<<<<< HEAD
-=======
 	if in.StorageCapacity != nil {
 		in, out := &in.StorageCapacity, &out.StorageCapacity
 		*out = new(bool)
@@ -127,7 +125,6 @@
 		*out = new(bool)
 		**out = **in
 	}
->>>>>>> 14ca838f
 	return
 }
 
