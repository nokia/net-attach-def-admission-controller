--- conflicted
+++ resolved
@@ -35,21 +35,6 @@
 	return rl.Name(ResourceMemory, resource.BinarySI)
 }
 
-<<<<<<< HEAD
-// Returns the Storage limit if specified.
-func (self *ResourceList) Storage() *resource.Quantity {
-	if val, ok := (*self)[ResourceStorage]; ok {
-		return &val
-	}
-	return &resource.Quantity{Format: resource.BinarySI}
-}
-
-func (self *ResourceList) Pods() *resource.Quantity {
-	if val, ok := (*self)[ResourcePods]; ok {
-		return &val
-	}
-	return &resource.Quantity{}
-=======
 // Storage returns the Storage limit if specified.
 func (rl *ResourceList) Storage() *resource.Quantity {
 	return rl.Name(ResourceStorage, resource.BinarySI)
@@ -63,7 +48,6 @@
 // StorageEphemeral returns the list of ephemeral storage volumes, if any
 func (rl *ResourceList) StorageEphemeral() *resource.Quantity {
 	return rl.Name(ResourceEphemeralStorage, resource.BinarySI)
->>>>>>> 14ca838f
 }
 
 // Name returns the resource with name if specified, otherwise it returns a nil quantity with default format.
