/*
Copyright 2016 The Kubernetes Authors.

Licensed under the Apache License, Version 2.0 (the "License");
you may not use this file except in compliance with the License.
You may obtain a copy of the License at

    http://www.apache.org/licenses/LICENSE-2.0

Unless required by applicable law or agreed to in writing, software
distributed under the License is distributed on an "AS IS" BASIS,
WITHOUT WARRANTIES OR CONDITIONS OF ANY KIND, either express or implied.
See the License for the specific language governing permissions and
limitations under the License.
*/

package rest

import (
	"context"
	"errors"
	"fmt"
	"io/ioutil"
	"net"
	"net/http"
	"net/url"
	"os"
	"path/filepath"
	gruntime "runtime"
	"strings"
	"time"

	metav1 "k8s.io/apimachinery/pkg/apis/meta/v1"
	"k8s.io/apimachinery/pkg/runtime"
	"k8s.io/apimachinery/pkg/runtime/schema"
	"k8s.io/client-go/pkg/version"
	clientcmdapi "k8s.io/client-go/tools/clientcmd/api"
	"k8s.io/client-go/transport"
	certutil "k8s.io/client-go/util/cert"
	"k8s.io/client-go/util/flowcontrol"
	"k8s.io/klog/v2"
)

const (
	DefaultQPS   float32 = 5.0
	DefaultBurst int     = 10
)

var ErrNotInCluster = errors.New("unable to load in-cluster configuration, KUBERNETES_SERVICE_HOST and KUBERNETES_SERVICE_PORT must be defined")

// Config holds the common attributes that can be passed to a Kubernetes client on
// initialization.
type Config struct {
	// Host must be a host string, a host:port pair, or a URL to the base of the apiserver.
	// If a URL is given then the (optional) Path of that URL represents a prefix that must
	// be appended to all request URIs used to access the apiserver. This allows a frontend
	// proxy to easily relocate all of the apiserver endpoints.
	Host string
	// APIPath is a sub-path that points to an API root.
	APIPath string

	// ContentConfig contains settings that affect how objects are transformed when
	// sent to the server.
	ContentConfig

	// Server requires Basic authentication
	Username string
	Password string `datapolicy:"password"`

	// Server requires Bearer authentication. This client will not attempt to use
	// refresh tokens for an OAuth2 flow.
	// TODO: demonstrate an OAuth2 compatible client.
	BearerToken string `datapolicy:"token"`

	// Path to a file containing a BearerToken.
	// If set, the contents are periodically read.
	// The last successfully read value takes precedence over BearerToken.
	BearerTokenFile string

	// Impersonate is the configuration that RESTClient will use for impersonation.
	Impersonate ImpersonationConfig

	// Server requires plugin-specified authentication.
	AuthProvider *clientcmdapi.AuthProviderConfig

	// Callback to persist config for AuthProvider.
	AuthConfigPersister AuthProviderConfigPersister

	// Exec-based authentication provider.
	ExecProvider *clientcmdapi.ExecConfig

	// TLSClientConfig contains settings to enable transport layer security
	TLSClientConfig

	// UserAgent is an optional field that specifies the caller of this request.
	UserAgent string

	// DisableCompression bypasses automatic GZip compression requests to the
	// server.
	DisableCompression bool

	// Transport may be used for custom HTTP behavior. This attribute may not
	// be specified with the TLS client certificate options. Use WrapTransport
	// to provide additional per-server middleware behavior.
	Transport http.RoundTripper
	// WrapTransport will be invoked for custom HTTP behavior after the underlying
	// transport is initialized (either the transport created from TLSClientConfig,
	// Transport, or http.DefaultTransport). The config may layer other RoundTrippers
	// on top of the returned RoundTripper.
	//
	// A future release will change this field to an array. Use config.Wrap()
	// instead of setting this value directly.
	WrapTransport transport.WrapperFunc

	// QPS indicates the maximum QPS to the master from this client.
	// If it's zero, the created RESTClient will use DefaultQPS: 5
	QPS float32

	// Maximum burst for throttle.
	// If it's zero, the created RESTClient will use DefaultBurst: 10.
	Burst int

	// Rate limiter for limiting connections to the master from this client. If present overwrites QPS/Burst
	RateLimiter flowcontrol.RateLimiter

	// WarningHandler handles warnings in server responses.
	// If not set, the default warning handler is used.
	// See documentation for SetDefaultWarningHandler() for details.
	WarningHandler WarningHandler

	// The maximum length of time to wait before giving up on a server request. A value of zero means no timeout.
	Timeout time.Duration

	// Dial specifies the dial function for creating unencrypted TCP connections.
	Dial func(ctx context.Context, network, address string) (net.Conn, error)

	// Proxy is the proxy func to be used for all requests made by this
	// transport. If Proxy is nil, http.ProxyFromEnvironment is used. If Proxy
	// returns a nil *URL, no proxy is used.
	//
	// socks5 proxying does not currently support spdy streaming endpoints.
	Proxy func(*http.Request) (*url.URL, error)

	// Version forces a specific version to be used (if registered)
	// Do we need this?
	// Version string
}

var _ fmt.Stringer = new(Config)
var _ fmt.GoStringer = new(Config)

type sanitizedConfig *Config

type sanitizedAuthConfigPersister struct{ AuthProviderConfigPersister }

func (sanitizedAuthConfigPersister) GoString() string {
	return "rest.AuthProviderConfigPersister(--- REDACTED ---)"
}
func (sanitizedAuthConfigPersister) String() string {
	return "rest.AuthProviderConfigPersister(--- REDACTED ---)"
}

type sanitizedObject struct{ runtime.Object }

func (sanitizedObject) GoString() string {
	return "runtime.Object(--- REDACTED ---)"
}
func (sanitizedObject) String() string {
	return "runtime.Object(--- REDACTED ---)"
}

// GoString implements fmt.GoStringer and sanitizes sensitive fields of Config
// to prevent accidental leaking via logs.
func (c *Config) GoString() string {
	return c.String()
}

// String implements fmt.Stringer and sanitizes sensitive fields of Config to
// prevent accidental leaking via logs.
func (c *Config) String() string {
	if c == nil {
		return "<nil>"
	}
	cc := sanitizedConfig(CopyConfig(c))
	// Explicitly mark non-empty credential fields as redacted.
	if cc.Password != "" {
		cc.Password = "--- REDACTED ---"
	}
	if cc.BearerToken != "" {
		cc.BearerToken = "--- REDACTED ---"
	}
	if cc.AuthConfigPersister != nil {
		cc.AuthConfigPersister = sanitizedAuthConfigPersister{cc.AuthConfigPersister}
	}
	if cc.ExecProvider != nil && cc.ExecProvider.Config != nil {
		cc.ExecProvider.Config = sanitizedObject{Object: cc.ExecProvider.Config}
	}
	return fmt.Sprintf("%#v", cc)
}

// ImpersonationConfig has all the available impersonation options
type ImpersonationConfig struct {
	// UserName is the username to impersonate on each request.
	UserName string
	// Groups are the groups to impersonate on each request.
	Groups []string
	// Extra is a free-form field which can be used to link some authentication information
	// to authorization information.  This field allows you to impersonate it.
	Extra map[string][]string
}

// +k8s:deepcopy-gen=true
// TLSClientConfig contains settings to enable transport layer security
type TLSClientConfig struct {
	// Server should be accessed without verifying the TLS certificate. For testing only.
	Insecure bool
	// ServerName is passed to the server for SNI and is used in the client to check server
	// certificates against. If ServerName is empty, the hostname used to contact the
	// server is used.
	ServerName string

	// Server requires TLS client certificate authentication
	CertFile string
	// Server requires TLS client certificate authentication
	KeyFile string
	// Trusted root certificates for server
	CAFile string

	// CertData holds PEM-encoded bytes (typically read from a client certificate file).
	// CertData takes precedence over CertFile
	CertData []byte
	// KeyData holds PEM-encoded bytes (typically read from a client certificate key file).
	// KeyData takes precedence over KeyFile
	KeyData []byte `datapolicy:"security-key"`
	// CAData holds PEM-encoded bytes (typically read from a root certificates bundle).
	// CAData takes precedence over CAFile
	CAData []byte

	// NextProtos is a list of supported application level protocols, in order of preference.
	// Used to populate tls.Config.NextProtos.
	// To indicate to the server http/1.1 is preferred over http/2, set to ["http/1.1", "h2"] (though the server is free to ignore that preference).
	// To use only http/1.1, set to ["http/1.1"].
	NextProtos []string
}

var _ fmt.Stringer = TLSClientConfig{}
var _ fmt.GoStringer = TLSClientConfig{}

type sanitizedTLSClientConfig TLSClientConfig

// GoString implements fmt.GoStringer and sanitizes sensitive fields of
// TLSClientConfig to prevent accidental leaking via logs.
func (c TLSClientConfig) GoString() string {
	return c.String()
}

// String implements fmt.Stringer and sanitizes sensitive fields of
// TLSClientConfig to prevent accidental leaking via logs.
func (c TLSClientConfig) String() string {
	cc := sanitizedTLSClientConfig{
		Insecure:   c.Insecure,
		ServerName: c.ServerName,
		CertFile:   c.CertFile,
		KeyFile:    c.KeyFile,
		CAFile:     c.CAFile,
		CertData:   c.CertData,
		KeyData:    c.KeyData,
		CAData:     c.CAData,
		NextProtos: c.NextProtos,
	}
	// Explicitly mark non-empty credential fields as redacted.
	if len(cc.CertData) != 0 {
		cc.CertData = []byte("--- TRUNCATED ---")
	}
	if len(cc.KeyData) != 0 {
		cc.KeyData = []byte("--- REDACTED ---")
	}
	return fmt.Sprintf("%#v", cc)
}

type ContentConfig struct {
	// AcceptContentTypes specifies the types the client will accept and is optional.
	// If not set, ContentType will be used to define the Accept header
	AcceptContentTypes string
	// ContentType specifies the wire format used to communicate with the server.
	// This value will be set as the Accept header on requests made to the server, and
	// as the default content type on any object sent to the server. If not set,
	// "application/json" is used.
	ContentType string
	// GroupVersion is the API version to talk to. Must be provided when initializing
	// a RESTClient directly. When initializing a Client, will be set with the default
	// code version.
	GroupVersion *schema.GroupVersion
	// NegotiatedSerializer is used for obtaining encoders and decoders for multiple
	// supported media types.
	//
	// TODO: NegotiatedSerializer will be phased out as internal clients are removed
	//   from Kubernetes.
	NegotiatedSerializer runtime.NegotiatedSerializer
}

// RESTClientFor returns a RESTClient that satisfies the requested attributes on a client Config
// object. Note that a RESTClient may require fields that are optional when initializing a Client.
// A RESTClient created by this method is generic - it expects to operate on an API that follows
// the Kubernetes conventions, but may not be the Kubernetes API.
func RESTClientFor(config *Config) (*RESTClient, error) {
	if config.GroupVersion == nil {
		return nil, fmt.Errorf("GroupVersion is required when initializing a RESTClient")
	}
	if config.NegotiatedSerializer == nil {
		return nil, fmt.Errorf("NegotiatedSerializer is required when initializing a RESTClient")
	}

	baseURL, versionedAPIPath, err := defaultServerUrlFor(config)
	if err != nil {
		return nil, err
	}

	transport, err := TransportFor(config)
	if err != nil {
		return nil, err
	}

	var httpClient *http.Client
	if transport != http.DefaultTransport {
		httpClient = &http.Client{Transport: transport}
		if config.Timeout > 0 {
			httpClient.Timeout = config.Timeout
		}
	}

	rateLimiter := config.RateLimiter
	if rateLimiter == nil {
		qps := config.QPS
		if config.QPS == 0.0 {
			qps = DefaultQPS
		}
		burst := config.Burst
		if config.Burst == 0 {
			burst = DefaultBurst
		}
		if qps > 0 {
			rateLimiter = flowcontrol.NewTokenBucketRateLimiter(qps, burst)
		}
	}

	var gv schema.GroupVersion
	if config.GroupVersion != nil {
		gv = *config.GroupVersion
	}
	clientContent := ClientContentConfig{
		AcceptContentTypes: config.AcceptContentTypes,
		ContentType:        config.ContentType,
		GroupVersion:       gv,
		Negotiator:         runtime.NewClientNegotiator(config.NegotiatedSerializer, gv),
	}

<<<<<<< HEAD
	return NewRESTClient(baseURL, versionedAPIPath, clientContent, rateLimiter, httpClient)
=======
	restClient, err := NewRESTClient(baseURL, versionedAPIPath, clientContent, rateLimiter, httpClient)
	if err == nil && config.WarningHandler != nil {
		restClient.warningHandler = config.WarningHandler
	}
	return restClient, err
>>>>>>> 14ca838f
}

// UnversionedRESTClientFor is the same as RESTClientFor, except that it allows
// the config.Version to be empty.
func UnversionedRESTClientFor(config *Config) (*RESTClient, error) {
	if config.NegotiatedSerializer == nil {
		return nil, fmt.Errorf("NegotiatedSerializer is required when initializing a RESTClient")
	}

	baseURL, versionedAPIPath, err := defaultServerUrlFor(config)
	if err != nil {
		return nil, err
	}

	transport, err := TransportFor(config)
	if err != nil {
		return nil, err
	}

	var httpClient *http.Client
	if transport != http.DefaultTransport {
		httpClient = &http.Client{Transport: transport}
		if config.Timeout > 0 {
			httpClient.Timeout = config.Timeout
		}
	}

	rateLimiter := config.RateLimiter
	if rateLimiter == nil {
		qps := config.QPS
		if config.QPS == 0.0 {
			qps = DefaultQPS
		}
		burst := config.Burst
		if config.Burst == 0 {
			burst = DefaultBurst
		}
		if qps > 0 {
			rateLimiter = flowcontrol.NewTokenBucketRateLimiter(qps, burst)
		}
	}

	gv := metav1.SchemeGroupVersion
	if config.GroupVersion != nil {
		gv = *config.GroupVersion
	}
	clientContent := ClientContentConfig{
		AcceptContentTypes: config.AcceptContentTypes,
		ContentType:        config.ContentType,
		GroupVersion:       gv,
		Negotiator:         runtime.NewClientNegotiator(config.NegotiatedSerializer, gv),
	}

<<<<<<< HEAD
	return NewRESTClient(baseURL, versionedAPIPath, clientContent, rateLimiter, httpClient)
=======
	restClient, err := NewRESTClient(baseURL, versionedAPIPath, clientContent, rateLimiter, httpClient)
	if err == nil && config.WarningHandler != nil {
		restClient.warningHandler = config.WarningHandler
	}
	return restClient, err
>>>>>>> 14ca838f
}

// SetKubernetesDefaults sets default values on the provided client config for accessing the
// Kubernetes API or returns an error if any of the defaults are impossible or invalid.
func SetKubernetesDefaults(config *Config) error {
	if len(config.UserAgent) == 0 {
		config.UserAgent = DefaultKubernetesUserAgent()
	}
	return nil
}

// adjustCommit returns sufficient significant figures of the commit's git hash.
func adjustCommit(c string) string {
	if len(c) == 0 {
		return "unknown"
	}
	if len(c) > 7 {
		return c[:7]
	}
	return c
}

// adjustVersion strips "alpha", "beta", etc. from version in form
// major.minor.patch-[alpha|beta|etc].
func adjustVersion(v string) string {
	if len(v) == 0 {
		return "unknown"
	}
	seg := strings.SplitN(v, "-", 2)
	return seg[0]
}

// adjustCommand returns the last component of the
// OS-specific command path for use in User-Agent.
func adjustCommand(p string) string {
	// Unlikely, but better than returning "".
	if len(p) == 0 {
		return "unknown"
	}
	return filepath.Base(p)
}

// buildUserAgent builds a User-Agent string from given args.
func buildUserAgent(command, version, os, arch, commit string) string {
	return fmt.Sprintf(
		"%s/%s (%s/%s) kubernetes/%s", command, version, os, arch, commit)
}

// DefaultKubernetesUserAgent returns a User-Agent string built from static global vars.
func DefaultKubernetesUserAgent() string {
	return buildUserAgent(
		adjustCommand(os.Args[0]),
		adjustVersion(version.Get().GitVersion),
		gruntime.GOOS,
		gruntime.GOARCH,
		adjustCommit(version.Get().GitCommit))
}

// InClusterConfig returns a config object which uses the service account
// kubernetes gives to pods. It's intended for clients that expect to be
// running inside a pod running on kubernetes. It will return ErrNotInCluster
// if called from a process not running in a kubernetes environment.
func InClusterConfig() (*Config, error) {
	const (
		tokenFile  = "/var/run/secrets/kubernetes.io/serviceaccount/token"
		rootCAFile = "/var/run/secrets/kubernetes.io/serviceaccount/ca.crt"
	)
	host, port := os.Getenv("KUBERNETES_SERVICE_HOST"), os.Getenv("KUBERNETES_SERVICE_PORT")
	if len(host) == 0 || len(port) == 0 {
		return nil, ErrNotInCluster
	}

	token, err := ioutil.ReadFile(tokenFile)
	if err != nil {
		return nil, err
	}

	tlsClientConfig := TLSClientConfig{}

	if _, err := certutil.NewPool(rootCAFile); err != nil {
		klog.Errorf("Expected to load root CA config from %s, but got err: %v", rootCAFile, err)
	} else {
		tlsClientConfig.CAFile = rootCAFile
	}

	return &Config{
		// TODO: switch to using cluster DNS.
		Host:            "https://" + net.JoinHostPort(host, port),
		TLSClientConfig: tlsClientConfig,
		BearerToken:     string(token),
		BearerTokenFile: tokenFile,
	}, nil
}

// IsConfigTransportTLS returns true if and only if the provided
// config will result in a protected connection to the server when it
// is passed to restclient.RESTClientFor().  Use to determine when to
// send credentials over the wire.
//
// Note: the Insecure flag is ignored when testing for this value, so MITM attacks are
// still possible.
func IsConfigTransportTLS(config Config) bool {
	baseURL, _, err := defaultServerUrlFor(&config)
	if err != nil {
		return false
	}
	return baseURL.Scheme == "https"
}

// LoadTLSFiles copies the data from the CertFile, KeyFile, and CAFile fields into the CertData,
// KeyData, and CAFile fields, or returns an error. If no error is returned, all three fields are
// either populated or were empty to start.
func LoadTLSFiles(c *Config) error {
	var err error
	c.CAData, err = dataFromSliceOrFile(c.CAData, c.CAFile)
	if err != nil {
		return err
	}

	c.CertData, err = dataFromSliceOrFile(c.CertData, c.CertFile)
	if err != nil {
		return err
	}

	c.KeyData, err = dataFromSliceOrFile(c.KeyData, c.KeyFile)
	if err != nil {
		return err
	}
	return nil
}

// dataFromSliceOrFile returns data from the slice (if non-empty), or from the file,
// or an error if an error occurred reading the file
func dataFromSliceOrFile(data []byte, file string) ([]byte, error) {
	if len(data) > 0 {
		return data, nil
	}
	if len(file) > 0 {
		fileData, err := ioutil.ReadFile(file)
		if err != nil {
			return []byte{}, err
		}
		return fileData, nil
	}
	return nil, nil
}

func AddUserAgent(config *Config, userAgent string) *Config {
	fullUserAgent := DefaultKubernetesUserAgent() + "/" + userAgent
	config.UserAgent = fullUserAgent
	return config
}

// AnonymousClientConfig returns a copy of the given config with all user credentials (cert/key, bearer token, and username/password) and custom transports (WrapTransport, Transport) removed
func AnonymousClientConfig(config *Config) *Config {
	// copy only known safe fields
	return &Config{
		Host:          config.Host,
		APIPath:       config.APIPath,
		ContentConfig: config.ContentConfig,
		TLSClientConfig: TLSClientConfig{
			Insecure:   config.Insecure,
			ServerName: config.ServerName,
			CAFile:     config.TLSClientConfig.CAFile,
			CAData:     config.TLSClientConfig.CAData,
			NextProtos: config.TLSClientConfig.NextProtos,
		},
		RateLimiter:        config.RateLimiter,
<<<<<<< HEAD
=======
		WarningHandler:     config.WarningHandler,
>>>>>>> 14ca838f
		UserAgent:          config.UserAgent,
		DisableCompression: config.DisableCompression,
		QPS:                config.QPS,
		Burst:              config.Burst,
		Timeout:            config.Timeout,
		Dial:               config.Dial,
<<<<<<< HEAD
=======
		Proxy:              config.Proxy,
>>>>>>> 14ca838f
	}
}

// CopyConfig returns a copy of the given config
func CopyConfig(config *Config) *Config {
	c := &Config{
		Host:            config.Host,
		APIPath:         config.APIPath,
		ContentConfig:   config.ContentConfig,
		Username:        config.Username,
		Password:        config.Password,
		BearerToken:     config.BearerToken,
		BearerTokenFile: config.BearerTokenFile,
		Impersonate: ImpersonationConfig{
			Groups:   config.Impersonate.Groups,
			Extra:    config.Impersonate.Extra,
			UserName: config.Impersonate.UserName,
		},
		AuthProvider:        config.AuthProvider,
		AuthConfigPersister: config.AuthConfigPersister,
		ExecProvider:        config.ExecProvider,
		TLSClientConfig: TLSClientConfig{
			Insecure:   config.TLSClientConfig.Insecure,
			ServerName: config.TLSClientConfig.ServerName,
			CertFile:   config.TLSClientConfig.CertFile,
			KeyFile:    config.TLSClientConfig.KeyFile,
			CAFile:     config.TLSClientConfig.CAFile,
			CertData:   config.TLSClientConfig.CertData,
			KeyData:    config.TLSClientConfig.KeyData,
			CAData:     config.TLSClientConfig.CAData,
			NextProtos: config.TLSClientConfig.NextProtos,
		},
		UserAgent:          config.UserAgent,
		DisableCompression: config.DisableCompression,
		Transport:          config.Transport,
		WrapTransport:      config.WrapTransport,
		QPS:                config.QPS,
		Burst:              config.Burst,
		RateLimiter:        config.RateLimiter,
<<<<<<< HEAD
		Timeout:            config.Timeout,
		Dial:               config.Dial,
=======
		WarningHandler:     config.WarningHandler,
		Timeout:            config.Timeout,
		Dial:               config.Dial,
		Proxy:              config.Proxy,
	}
	if config.ExecProvider != nil && config.ExecProvider.Config != nil {
		c.ExecProvider.Config = config.ExecProvider.Config.DeepCopyObject()
>>>>>>> 14ca838f
	}
	return c
}<|MERGE_RESOLUTION|>--- conflicted
+++ resolved
@@ -355,15 +355,11 @@
 		Negotiator:         runtime.NewClientNegotiator(config.NegotiatedSerializer, gv),
 	}
 
-<<<<<<< HEAD
-	return NewRESTClient(baseURL, versionedAPIPath, clientContent, rateLimiter, httpClient)
-=======
 	restClient, err := NewRESTClient(baseURL, versionedAPIPath, clientContent, rateLimiter, httpClient)
 	if err == nil && config.WarningHandler != nil {
 		restClient.warningHandler = config.WarningHandler
 	}
 	return restClient, err
->>>>>>> 14ca838f
 }
 
 // UnversionedRESTClientFor is the same as RESTClientFor, except that it allows
@@ -417,15 +413,11 @@
 		Negotiator:         runtime.NewClientNegotiator(config.NegotiatedSerializer, gv),
 	}
 
-<<<<<<< HEAD
-	return NewRESTClient(baseURL, versionedAPIPath, clientContent, rateLimiter, httpClient)
-=======
 	restClient, err := NewRESTClient(baseURL, versionedAPIPath, clientContent, rateLimiter, httpClient)
 	if err == nil && config.WarningHandler != nil {
 		restClient.warningHandler = config.WarningHandler
 	}
 	return restClient, err
->>>>>>> 14ca838f
 }
 
 // SetKubernetesDefaults sets default values on the provided client config for accessing the
@@ -594,20 +586,14 @@
 			NextProtos: config.TLSClientConfig.NextProtos,
 		},
 		RateLimiter:        config.RateLimiter,
-<<<<<<< HEAD
-=======
 		WarningHandler:     config.WarningHandler,
->>>>>>> 14ca838f
 		UserAgent:          config.UserAgent,
 		DisableCompression: config.DisableCompression,
 		QPS:                config.QPS,
 		Burst:              config.Burst,
 		Timeout:            config.Timeout,
 		Dial:               config.Dial,
-<<<<<<< HEAD
-=======
 		Proxy:              config.Proxy,
->>>>>>> 14ca838f
 	}
 }
 
@@ -647,10 +633,6 @@
 		QPS:                config.QPS,
 		Burst:              config.Burst,
 		RateLimiter:        config.RateLimiter,
-<<<<<<< HEAD
-		Timeout:            config.Timeout,
-		Dial:               config.Dial,
-=======
 		WarningHandler:     config.WarningHandler,
 		Timeout:            config.Timeout,
 		Dial:               config.Dial,
@@ -658,7 +640,6 @@
 	}
 	if config.ExecProvider != nil && config.ExecProvider.Config != nil {
 		c.ExecProvider.Config = config.ExecProvider.Config.DeepCopyObject()
->>>>>>> 14ca838f
 	}
 	return c
 }