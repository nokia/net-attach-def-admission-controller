/*
Copyright 2016 The Kubernetes Authors.

Licensed under the Apache License, Version 2.0 (the "License");
you may not use this file except in compliance with the License.
You may obtain a copy of the License at

    http://www.apache.org/licenses/LICENSE-2.0

Unless required by applicable law or agreed to in writing, software
distributed under the License is distributed on an "AS IS" BASIS,
WITHOUT WARRANTIES OR CONDITIONS OF ANY KIND, either express or implied.
See the License for the specific language governing permissions and
limitations under the License.
*/

package rest

import (
	"fmt"
	"net/http"
	"sync"

	"k8s.io/klog/v2"

	clientcmdapi "k8s.io/client-go/tools/clientcmd/api"
)

type AuthProvider interface {
	// WrapTransport allows the plugin to create a modified RoundTripper that
	// attaches authorization headers (or other info) to requests.
	WrapTransport(http.RoundTripper) http.RoundTripper
	// Login allows the plugin to initialize its configuration. It must not
	// require direct user interaction.
	Login() error
}

// Factory generates an AuthProvider plugin.
//  clusterAddress is the address of the current cluster.
//  config is the initial configuration for this plugin.
//  persister allows the plugin to save updated configuration.
type Factory func(clusterAddress string, config map[string]string, persister AuthProviderConfigPersister) (AuthProvider, error)

// AuthProviderConfigPersister allows a plugin to persist configuration info
// for just itself.
type AuthProviderConfigPersister interface {
	Persist(map[string]string) error
}

type noopPersister struct{}

func (n *noopPersister) Persist(_ map[string]string) error {
	// no operation persister
	return nil
}

// All registered auth provider plugins.
var pluginsLock sync.Mutex
var plugins = make(map[string]Factory)

func RegisterAuthProviderPlugin(name string, plugin Factory) error {
	pluginsLock.Lock()
	defer pluginsLock.Unlock()
	if _, found := plugins[name]; found {
		return fmt.Errorf("auth Provider Plugin %q was registered twice", name)
	}
	klog.V(4).Infof("Registered Auth Provider Plugin %q", name)
	plugins[name] = plugin
	return nil
}

func GetAuthProvider(clusterAddress string, apc *clientcmdapi.AuthProviderConfig, persister AuthProviderConfigPersister) (AuthProvider, error) {
	pluginsLock.Lock()
	defer pluginsLock.Unlock()
	p, ok := plugins[apc.Name]
	if !ok {
		return nil, fmt.Errorf("no Auth Provider found for name %q", apc.Name)
<<<<<<< HEAD
=======
	}
	if persister == nil {
		persister = &noopPersister{}
>>>>>>> 14ca838f
	}
	return p(clusterAddress, apc.Config, persister)
}<|MERGE_RESOLUTION|>--- conflicted
+++ resolved
@@ -75,12 +75,9 @@
 	p, ok := plugins[apc.Name]
 	if !ok {
 		return nil, fmt.Errorf("no Auth Provider found for name %q", apc.Name)
-<<<<<<< HEAD
-=======
 	}
 	if persister == nil {
 		persister = &noopPersister{}
->>>>>>> 14ca838f
 	}
 	return p(clusterAddress, apc.Config, persister)
 }