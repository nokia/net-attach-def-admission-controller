--- conflicted
+++ resolved
@@ -93,13 +93,10 @@
 	// rateLimiter is shared among all requests created by this client unless specifically
 	// overridden.
 	rateLimiter flowcontrol.RateLimiter
-<<<<<<< HEAD
-=======
 
 	// warningHandler is shared among all requests created by this client.
 	// If not set, defaultWarningHandler is used.
 	warningHandler WarningHandler
->>>>>>> 14ca838f
 
 	// Set specific behavior of the client.  If not set http.DefaultClient will be used.
 	Client *http.Client
