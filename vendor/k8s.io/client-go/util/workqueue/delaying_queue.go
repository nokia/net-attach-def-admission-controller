--- conflicted
+++ resolved
@@ -38,18 +38,6 @@
 	return NewDelayingQueueWithCustomClock(clock.RealClock{}, "")
 }
 
-<<<<<<< HEAD
-// NewNamedDelayingQueue constructs a new named workqueue with delayed queuing ability
-func NewNamedDelayingQueue(name string) DelayingInterface {
-	return NewDelayingQueueWithCustomClock(clock.RealClock{}, name)
-}
-
-// NewDelayingQueueWithCustomClock constructs a new named workqueue
-// with ability to inject real or fake clock for testing purposes
-func NewDelayingQueueWithCustomClock(clock clock.Clock, name string) DelayingInterface {
-	ret := &delayingType{
-		Interface:       NewNamed(name),
-=======
 // NewDelayingQueueWithCustomQueue constructs a new workqueue with ability to
 // inject custom queue Interface instead of the default one
 func NewDelayingQueueWithCustomQueue(q Interface, name string) DelayingInterface {
@@ -70,7 +58,6 @@
 func newDelayingQueue(clock clock.Clock, q Interface, name string) *delayingType {
 	ret := &delayingType{
 		Interface:       q,
->>>>>>> 14ca838f
 		clock:           clock,
 		heartbeat:       clock.NewTicker(maxWait),
 		stopCh:          make(chan struct{}),
