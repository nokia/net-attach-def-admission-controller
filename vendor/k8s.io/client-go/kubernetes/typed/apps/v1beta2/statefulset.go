--- conflicted
+++ resolved
@@ -20,11 +20,8 @@
 
 import (
 	"context"
-<<<<<<< HEAD
-=======
 	json "encoding/json"
 	"fmt"
->>>>>>> 14ca838f
 	"time"
 
 	v1beta2 "k8s.io/api/apps/v1beta2"
@@ -53,16 +50,11 @@
 	List(ctx context.Context, opts v1.ListOptions) (*v1beta2.StatefulSetList, error)
 	Watch(ctx context.Context, opts v1.ListOptions) (watch.Interface, error)
 	Patch(ctx context.Context, name string, pt types.PatchType, data []byte, opts v1.PatchOptions, subresources ...string) (result *v1beta2.StatefulSet, err error)
-<<<<<<< HEAD
-	GetScale(ctx context.Context, statefulSetName string, options v1.GetOptions) (*v1beta2.Scale, error)
-	UpdateScale(ctx context.Context, statefulSetName string, scale *v1beta2.Scale, opts v1.UpdateOptions) (*v1beta2.Scale, error)
-=======
 	Apply(ctx context.Context, statefulSet *appsv1beta2.StatefulSetApplyConfiguration, opts v1.ApplyOptions) (result *v1beta2.StatefulSet, err error)
 	ApplyStatus(ctx context.Context, statefulSet *appsv1beta2.StatefulSetApplyConfiguration, opts v1.ApplyOptions) (result *v1beta2.StatefulSet, err error)
 	GetScale(ctx context.Context, statefulSetName string, options v1.GetOptions) (*v1beta2.Scale, error)
 	UpdateScale(ctx context.Context, statefulSetName string, scale *v1beta2.Scale, opts v1.UpdateOptions) (*v1beta2.Scale, error)
 	ApplyScale(ctx context.Context, statefulSetName string, scale *appsv1beta2.ScaleApplyConfiguration, opts v1.ApplyOptions) (*v1beta2.Scale, error)
->>>>>>> 14ca838f
 
 	StatefulSetExpansion
 }
@@ -205,8 +197,6 @@
 		Name(name).
 		SubResource(subresources...).
 		VersionedParams(&opts, scheme.ParameterCodec).
-<<<<<<< HEAD
-=======
 		Body(data).
 		Do(ctx).
 		Into(result)
@@ -263,7 +253,6 @@
 		Name(*name).
 		SubResource("status").
 		VersionedParams(&patchOpts, scheme.ParameterCodec).
->>>>>>> 14ca838f
 		Body(data).
 		Do(ctx).
 		Into(result)
@@ -295,8 +284,6 @@
 		VersionedParams(&opts, scheme.ParameterCodec).
 		Body(scale).
 		Do(ctx).
-<<<<<<< HEAD
-=======
 		Into(result)
 	return
 }
@@ -322,7 +309,6 @@
 		VersionedParams(&patchOpts, scheme.ParameterCodec).
 		Body(data).
 		Do(ctx).
->>>>>>> 14ca838f
 		Into(result)
 	return
 }