--- conflicted
+++ resolved
@@ -20,11 +20,8 @@
 
 import (
 	"context"
-<<<<<<< HEAD
-=======
 	json "encoding/json"
 	"fmt"
->>>>>>> 14ca838f
 	"time"
 
 	v1 "k8s.io/api/batch/v1"
@@ -53,11 +50,8 @@
 	List(ctx context.Context, opts metav1.ListOptions) (*v1.JobList, error)
 	Watch(ctx context.Context, opts metav1.ListOptions) (watch.Interface, error)
 	Patch(ctx context.Context, name string, pt types.PatchType, data []byte, opts metav1.PatchOptions, subresources ...string) (result *v1.Job, err error)
-<<<<<<< HEAD
-=======
 	Apply(ctx context.Context, job *batchv1.JobApplyConfiguration, opts metav1.ApplyOptions) (result *v1.Job, err error)
 	ApplyStatus(ctx context.Context, job *batchv1.JobApplyConfiguration, opts metav1.ApplyOptions) (result *v1.Job, err error)
->>>>>>> 14ca838f
 	JobExpansion
 }
 
@@ -199,8 +193,6 @@
 		Name(name).
 		SubResource(subresources...).
 		VersionedParams(&opts, scheme.ParameterCodec).
-<<<<<<< HEAD
-=======
 		Body(data).
 		Do(ctx).
 		Into(result)
@@ -257,7 +249,6 @@
 		Name(*name).
 		SubResource("status").
 		VersionedParams(&patchOpts, scheme.ParameterCodec).
->>>>>>> 14ca838f
 		Body(data).
 		Do(ctx).
 		Into(result)
