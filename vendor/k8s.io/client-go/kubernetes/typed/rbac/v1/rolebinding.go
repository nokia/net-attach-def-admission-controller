--- conflicted
+++ resolved
@@ -20,11 +20,8 @@
 
 import (
 	"context"
-<<<<<<< HEAD
-=======
 	json "encoding/json"
 	"fmt"
->>>>>>> 14ca838f
 	"time"
 
 	v1 "k8s.io/api/rbac/v1"
@@ -52,10 +49,7 @@
 	List(ctx context.Context, opts metav1.ListOptions) (*v1.RoleBindingList, error)
 	Watch(ctx context.Context, opts metav1.ListOptions) (watch.Interface, error)
 	Patch(ctx context.Context, name string, pt types.PatchType, data []byte, opts metav1.PatchOptions, subresources ...string) (result *v1.RoleBinding, err error)
-<<<<<<< HEAD
-=======
 	Apply(ctx context.Context, roleBinding *rbacv1.RoleBindingApplyConfiguration, opts metav1.ApplyOptions) (result *v1.RoleBinding, err error)
->>>>>>> 14ca838f
 	RoleBindingExpansion
 }
 
@@ -181,8 +175,6 @@
 		Name(name).
 		SubResource(subresources...).
 		VersionedParams(&opts, scheme.ParameterCodec).
-<<<<<<< HEAD
-=======
 		Body(data).
 		Do(ctx).
 		Into(result)
@@ -209,7 +201,6 @@
 		Resource("rolebindings").
 		Name(*name).
 		VersionedParams(&patchOpts, scheme.ParameterCodec).
->>>>>>> 14ca838f
 		Body(data).
 		Do(ctx).
 		Into(result)
