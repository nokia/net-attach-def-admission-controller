/*
Copyright 2017 The Kubernetes Authors.

Licensed under the Apache License, Version 2.0 (the "License");
you may not use this file except in compliance with the License.
You may obtain a copy of the License at

    http://www.apache.org/licenses/LICENSE-2.0

Unless required by applicable law or agreed to in writing, software
distributed under the License is distributed on an "AS IS" BASIS,
WITHOUT WARRANTIES OR CONDITIONS OF ANY KIND, either express or implied.
See the License for the specific language governing permissions and
limitations under the License.
*/

package pager

import (
	"context"
	"fmt"

	"k8s.io/apimachinery/pkg/api/errors"
	"k8s.io/apimachinery/pkg/api/meta"
	metainternalversion "k8s.io/apimachinery/pkg/apis/meta/internalversion"
	metav1 "k8s.io/apimachinery/pkg/apis/meta/v1"
	"k8s.io/apimachinery/pkg/runtime"
	utilruntime "k8s.io/apimachinery/pkg/util/runtime"
)

const defaultPageSize = 500
const defaultPageBufferSize = 10

// ListPageFunc returns a list object for the given list options.
type ListPageFunc func(ctx context.Context, opts metav1.ListOptions) (runtime.Object, error)

// SimplePageFunc adapts a context-less list function into one that accepts a context.
func SimplePageFunc(fn func(opts metav1.ListOptions) (runtime.Object, error)) ListPageFunc {
	return func(ctx context.Context, opts metav1.ListOptions) (runtime.Object, error) {
		return fn(opts)
	}
}

// ListPager assists client code in breaking large list queries into multiple
// smaller chunks of PageSize or smaller. PageFn is expected to accept a
// metav1.ListOptions that supports paging and return a list. The pager does
// not alter the field or label selectors on the initial options list.
type ListPager struct {
	PageSize int64
	PageFn   ListPageFunc

	FullListIfExpired bool

	// Number of pages to buffer
	PageBufferSize int32
}

// New creates a new pager from the provided pager function using the default
// options. It will fall back to a full list if an expiration error is encountered
// as a last resort.
func New(fn ListPageFunc) *ListPager {
	return &ListPager{
		PageSize:          defaultPageSize,
		PageFn:            fn,
		FullListIfExpired: true,
		PageBufferSize:    defaultPageBufferSize,
	}
}

// TODO: introduce other types of paging functions - such as those that retrieve from a list
// of namespaces.

// List returns a single list object, but attempts to retrieve smaller chunks from the
// server to reduce the impact on the server. If the chunk attempt fails, it will load
// the full list instead. The Limit field on options, if unset, will default to the page size.
func (p *ListPager) List(ctx context.Context, options metav1.ListOptions) (runtime.Object, bool, error) {
	if options.Limit == 0 {
		options.Limit = p.PageSize
	}
	requestedResourceVersion := options.ResourceVersion
<<<<<<< HEAD
=======
	requestedResourceVersionMatch := options.ResourceVersionMatch
>>>>>>> 14ca838f
	var list *metainternalversion.List
	paginatedResult := false

	for {
		select {
		case <-ctx.Done():
			return nil, paginatedResult, ctx.Err()
		default:
		}

		obj, err := p.PageFn(ctx, options)
		if err != nil {
			// Only fallback to full list if an "Expired" errors is returned, FullListIfExpired is true, and
			// the "Expired" error occurred in page 2 or later (since full list is intended to prevent a pager.List from
			// failing when the resource versions is established by the first page request falls out of the compaction
			// during the subsequent list requests).
			if !errors.IsResourceExpired(err) || !p.FullListIfExpired || options.Continue == "" {
				return nil, paginatedResult, err
			}
			// the list expired while we were processing, fall back to a full list at
			// the requested ResourceVersion.
			options.Limit = 0
			options.Continue = ""
			options.ResourceVersion = requestedResourceVersion
<<<<<<< HEAD
=======
			options.ResourceVersionMatch = requestedResourceVersionMatch
>>>>>>> 14ca838f
			result, err := p.PageFn(ctx, options)
			return result, paginatedResult, err
		}
		m, err := meta.ListAccessor(obj)
		if err != nil {
			return nil, paginatedResult, fmt.Errorf("returned object must be a list: %v", err)
		}

		// exit early and return the object we got if we haven't processed any pages
		if len(m.GetContinue()) == 0 && list == nil {
			return obj, paginatedResult, nil
		}

		// initialize the list and fill its contents
		if list == nil {
			list = &metainternalversion.List{Items: make([]runtime.Object, 0, options.Limit+1)}
			list.ResourceVersion = m.GetResourceVersion()
			list.SelfLink = m.GetSelfLink()
		}
		if err := meta.EachListItem(obj, func(obj runtime.Object) error {
			list.Items = append(list.Items, obj)
			return nil
		}); err != nil {
			return nil, paginatedResult, err
		}

		// if we have no more items, return the list
		if len(m.GetContinue()) == 0 {
			return list, paginatedResult, nil
		}

		// set the next loop up
		options.Continue = m.GetContinue()
<<<<<<< HEAD
		// Clear the ResourceVersion on the subsequent List calls to avoid the
		// `specifying resource version is not allowed when using continue` error.
		// See https://github.com/kubernetes/kubernetes/issues/85221#issuecomment-553748143.
		options.ResourceVersion = ""
=======
		// Clear the ResourceVersion(Match) on the subsequent List calls to avoid the
		// `specifying resource version is not allowed when using continue` error.
		// See https://github.com/kubernetes/kubernetes/issues/85221#issuecomment-553748143.
		options.ResourceVersion = ""
		options.ResourceVersionMatch = ""
>>>>>>> 14ca838f
		// At this point, result is already paginated.
		paginatedResult = true
	}
}

// EachListItem fetches runtime.Object items using this ListPager and invokes fn on each item. If
// fn returns an error, processing stops and that error is returned. If fn does not return an error,
// any error encountered while retrieving the list from the server is returned. If the context
// cancels or times out, the context error is returned. Since the list is retrieved in paginated
// chunks, an "Expired" error (metav1.StatusReasonExpired) may be returned if the pagination list
// requests exceed the expiration limit of the apiserver being called.
//
// Items are retrieved in chunks from the server to reduce the impact on the server with up to
// ListPager.PageBufferSize chunks buffered concurrently in the background.
func (p *ListPager) EachListItem(ctx context.Context, options metav1.ListOptions, fn func(obj runtime.Object) error) error {
	return p.eachListChunkBuffered(ctx, options, func(obj runtime.Object) error {
		return meta.EachListItem(obj, fn)
	})
}

// eachListChunkBuffered fetches runtimeObject list chunks using this ListPager and invokes fn on
// each list chunk.  If fn returns an error, processing stops and that error is returned. If fn does
// not return an error, any error encountered while retrieving the list from the server is
// returned. If the context cancels or times out, the context error is returned. Since the list is
// retrieved in paginated chunks, an "Expired" error (metav1.StatusReasonExpired) may be returned if
// the pagination list requests exceed the expiration limit of the apiserver being called.
//
// Up to ListPager.PageBufferSize chunks are buffered concurrently in the background.
func (p *ListPager) eachListChunkBuffered(ctx context.Context, options metav1.ListOptions, fn func(obj runtime.Object) error) error {
	if p.PageBufferSize < 0 {
		return fmt.Errorf("ListPager.PageBufferSize must be >= 0, got %d", p.PageBufferSize)
	}

	// Ensure background goroutine is stopped if this call exits before all list items are
	// processed. Cancelation error from this deferred cancel call is never returned to caller;
	// either the list result has already been sent to bgResultC or the fn error is returned and
	// the cancelation error is discarded.
	ctx, cancel := context.WithCancel(ctx)
	defer cancel()

	chunkC := make(chan runtime.Object, p.PageBufferSize)
	bgResultC := make(chan error, 1)
	go func() {
		defer utilruntime.HandleCrash()

		var err error
		defer func() {
			close(chunkC)
			bgResultC <- err
		}()
		err = p.eachListChunk(ctx, options, func(chunk runtime.Object) error {
			select {
			case chunkC <- chunk: // buffer the chunk, this can block
			case <-ctx.Done():
				return ctx.Err()
			}
			return nil
		})
	}()

	for o := range chunkC {
		err := fn(o)
		if err != nil {
			return err // any fn error should be returned immediately
		}
	}
	// promote the results of our background goroutine to the foreground
	return <-bgResultC
}

// eachListChunk fetches runtimeObject list chunks using this ListPager and invokes fn on each list
// chunk. If fn returns an error, processing stops and that error is returned. If fn does not return
// an error, any error encountered while retrieving the list from the server is returned. If the
// context cancels or times out, the context error is returned. Since the list is retrieved in
// paginated chunks, an "Expired" error (metav1.StatusReasonExpired) may be returned if the
// pagination list requests exceed the expiration limit of the apiserver being called.
func (p *ListPager) eachListChunk(ctx context.Context, options metav1.ListOptions, fn func(obj runtime.Object) error) error {
	if options.Limit == 0 {
		options.Limit = p.PageSize
	}
	for {
		select {
		case <-ctx.Done():
			return ctx.Err()
		default:
		}

		obj, err := p.PageFn(ctx, options)
		if err != nil {
			return err
		}
		m, err := meta.ListAccessor(obj)
		if err != nil {
			return fmt.Errorf("returned object must be a list: %v", err)
		}
		if err := fn(obj); err != nil {
			return err
		}
		// if we have no more items, return.
		if len(m.GetContinue()) == 0 {
			return nil
		}
		// set the next loop up
		options.Continue = m.GetContinue()
	}
}<|MERGE_RESOLUTION|>--- conflicted
+++ resolved
@@ -78,10 +78,7 @@
 		options.Limit = p.PageSize
 	}
 	requestedResourceVersion := options.ResourceVersion
-<<<<<<< HEAD
-=======
 	requestedResourceVersionMatch := options.ResourceVersionMatch
->>>>>>> 14ca838f
 	var list *metainternalversion.List
 	paginatedResult := false
 
@@ -106,10 +103,7 @@
 			options.Limit = 0
 			options.Continue = ""
 			options.ResourceVersion = requestedResourceVersion
-<<<<<<< HEAD
-=======
 			options.ResourceVersionMatch = requestedResourceVersionMatch
->>>>>>> 14ca838f
 			result, err := p.PageFn(ctx, options)
 			return result, paginatedResult, err
 		}
@@ -143,18 +137,11 @@
 
 		// set the next loop up
 		options.Continue = m.GetContinue()
-<<<<<<< HEAD
-		// Clear the ResourceVersion on the subsequent List calls to avoid the
-		// `specifying resource version is not allowed when using continue` error.
-		// See https://github.com/kubernetes/kubernetes/issues/85221#issuecomment-553748143.
-		options.ResourceVersion = ""
-=======
 		// Clear the ResourceVersion(Match) on the subsequent List calls to avoid the
 		// `specifying resource version is not allowed when using continue` error.
 		// See https://github.com/kubernetes/kubernetes/issues/85221#issuecomment-553748143.
 		options.ResourceVersion = ""
 		options.ResourceVersionMatch = ""
->>>>>>> 14ca838f
 		// At this point, result is already paginated.
 		paginatedResult = true
 	}
