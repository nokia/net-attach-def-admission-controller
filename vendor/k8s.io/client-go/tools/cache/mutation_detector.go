/*
Copyright 2016 The Kubernetes Authors.

Licensed under the Apache License, Version 2.0 (the "License");
you may not use this file except in compliance with the License.
You may obtain a copy of the License at

    http://www.apache.org/licenses/LICENSE-2.0

Unless required by applicable law or agreed to in writing, software
distributed under the License is distributed on an "AS IS" BASIS,
WITHOUT WARRANTIES OR CONDITIONS OF ANY KIND, either express or implied.
See the License for the specific language governing permissions and
limitations under the License.
*/

package cache

import (
	"fmt"
	"os"
	"reflect"
	"strconv"
	"sync"
	"time"

	"k8s.io/klog/v2"

	"k8s.io/apimachinery/pkg/runtime"
	"k8s.io/apimachinery/pkg/util/diff"
)

var mutationDetectionEnabled = false

func init() {
	mutationDetectionEnabled, _ = strconv.ParseBool(os.Getenv("KUBE_CACHE_MUTATION_DETECTOR"))
}

// MutationDetector is able to monitor objects for mutation within a limited window of time
type MutationDetector interface {
	// AddObject adds the given object to the set being monitored for a while from now
	AddObject(obj interface{})

	// Run starts the monitoring and does not return until the monitoring is stopped.
	Run(stopCh <-chan struct{})
}

// NewCacheMutationDetector creates a new instance for the defaultCacheMutationDetector.
func NewCacheMutationDetector(name string) MutationDetector {
	if !mutationDetectionEnabled {
		return dummyMutationDetector{}
	}
	klog.Warningln("Mutation detector is enabled, this will result in memory leakage.")
	return &defaultCacheMutationDetector{name: name, period: 1 * time.Second, retainDuration: 2 * time.Minute}
}

type dummyMutationDetector struct{}

func (dummyMutationDetector) Run(stopCh <-chan struct{}) {
}
func (dummyMutationDetector) AddObject(obj interface{}) {
}

// defaultCacheMutationDetector gives a way to detect if a cached object has been mutated
// It has a list of cached objects and their copies.  I haven't thought of a way
// to see WHO is mutating it, just that it's getting mutated.
type defaultCacheMutationDetector struct {
	name   string
	period time.Duration

	// compareLock ensures only a single call to CompareObjects runs at a time
	compareObjectsLock sync.Mutex

	// addLock guards addedObjs between AddObject and CompareObjects
	addedObjsLock sync.Mutex
	addedObjs     []cacheObj

	cachedObjs []cacheObj

	retainDuration     time.Duration
	lastRotated        time.Time
	retainedCachedObjs []cacheObj

	// failureFunc is injectable for unit testing.  If you don't have it, the process will panic.
	// This panic is intentional, since turning on this detection indicates you want a strong
	// failure signal.  This failure is effectively a p0 bug and you can't trust process results
	// after a mutation anyway.
	failureFunc func(message string)
}

// cacheObj holds the actual object and a copy
type cacheObj struct {
	cached interface{}
	copied interface{}
}

func (d *defaultCacheMutationDetector) Run(stopCh <-chan struct{}) {
	// we DON'T want protection from panics.  If we're running this code, we want to die
	for {
		if d.lastRotated.IsZero() {
			d.lastRotated = time.Now()
<<<<<<< HEAD
		} else if time.Now().Sub(d.lastRotated) > d.retainDuration {
=======
		} else if time.Since(d.lastRotated) > d.retainDuration {
>>>>>>> 14ca838f
			d.retainedCachedObjs = d.cachedObjs
			d.cachedObjs = nil
			d.lastRotated = time.Now()
		}

		d.CompareObjects()

		select {
		case <-stopCh:
			return
		case <-time.After(d.period):
		}
	}
}

// AddObject makes a deep copy of the object for later comparison.  It only works on runtime.Object
// but that covers the vast majority of our cached objects
func (d *defaultCacheMutationDetector) AddObject(obj interface{}) {
	if _, ok := obj.(DeletedFinalStateUnknown); ok {
		return
	}
	if obj, ok := obj.(runtime.Object); ok {
		copiedObj := obj.DeepCopyObject()

		d.addedObjsLock.Lock()
		defer d.addedObjsLock.Unlock()
		d.addedObjs = append(d.addedObjs, cacheObj{cached: obj, copied: copiedObj})
	}
}

func (d *defaultCacheMutationDetector) CompareObjects() {
	d.compareObjectsLock.Lock()
	defer d.compareObjectsLock.Unlock()

	// move addedObjs into cachedObjs under lock
	// this keeps the critical section small to avoid blocking AddObject while we compare cachedObjs
	d.addedObjsLock.Lock()
	d.cachedObjs = append(d.cachedObjs, d.addedObjs...)
	d.addedObjs = nil
	d.addedObjsLock.Unlock()

	altered := false
	for i, obj := range d.cachedObjs {
		if !reflect.DeepEqual(obj.cached, obj.copied) {
			fmt.Printf("CACHE %s[%d] ALTERED!\n%v\n", d.name, i, diff.ObjectGoPrintSideBySide(obj.cached, obj.copied))
			altered = true
		}
	}
	for i, obj := range d.retainedCachedObjs {
		if !reflect.DeepEqual(obj.cached, obj.copied) {
			fmt.Printf("CACHE %s[%d] ALTERED!\n%v\n", d.name, i, diff.ObjectGoPrintSideBySide(obj.cached, obj.copied))
			altered = true
		}
	}

	if altered {
		msg := fmt.Sprintf("cache %s modified", d.name)
		if d.failureFunc != nil {
			d.failureFunc(msg)
			return
		}
		panic(msg)
	}
}<|MERGE_RESOLUTION|>--- conflicted
+++ resolved
@@ -99,11 +99,7 @@
 	for {
 		if d.lastRotated.IsZero() {
 			d.lastRotated = time.Now()
-<<<<<<< HEAD
-		} else if time.Now().Sub(d.lastRotated) > d.retainDuration {
-=======
 		} else if time.Since(d.lastRotated) > d.retainDuration {
->>>>>>> 14ca838f
 			d.retainedCachedObjs = d.cachedObjs
 			d.cachedObjs = nil
 			d.lastRotated = time.Now()
