--- conflicted
+++ resolved
@@ -52,16 +52,12 @@
 )
 
 const execInfoEnv = "KUBERNETES_EXEC_INFO"
-<<<<<<< HEAD
-const onRotateListWarningLength = 1000
-=======
 const installHintVerboseHelp = `
 
 It looks like you are trying to use a client-go credential plugin that is not installed.
 
 To learn more about this feature, consult the documentation available at:
       https://kubernetes.io/docs/reference/access-authn-authz/authentication/#client-go-credential-plugins`
->>>>>>> 14ca838f
 
 var scheme = runtime.NewScheme()
 var codecs = serializer.NewCodecFactory(scheme)
@@ -278,11 +274,6 @@
 	mu          sync.Mutex
 	cachedCreds *credentials
 	exp         time.Time
-<<<<<<< HEAD
-
-	onRotateList []func()
-=======
->>>>>>> 14ca838f
 }
 
 type credentials struct {
@@ -319,18 +310,6 @@
 	} else {
 		d = a.defaultDialer
 	}
-<<<<<<< HEAD
-	d := connrotation.NewDialer(dial)
-
-	a.mu.Lock()
-	defer a.mu.Unlock()
-	a.onRotateList = append(a.onRotateList, d.CloseAll)
-	onRotateListLength := len(a.onRotateList)
-	if onRotateListLength > onRotateListWarningLength {
-		klog.Warningf("constructing many client instances from the same exec auth config can cause performance problems during cert rotation and can exhaust available network connections; %d clients constructed calling %q", onRotateListLength, a.cmd)
-	}
-=======
->>>>>>> 14ca838f
 
 	c.Dial = d.DialContext
 
@@ -513,29 +492,15 @@
 	if oldCreds != nil && !reflect.DeepEqual(oldCreds.cert, a.cachedCreds.cert) {
 		// Can be nil if the exec auth plugin only returned token auth.
 		if oldCreds.cert != nil && oldCreds.cert.Leaf != nil {
-<<<<<<< HEAD
-			metrics.ClientCertRotationAge.Observe(time.Now().Sub(oldCreds.cert.Leaf.NotBefore))
-		}
-		for _, onRotate := range a.onRotateList {
-			onRotate()
-		}
+			metrics.ClientCertRotationAge.Observe(time.Since(oldCreds.cert.Leaf.NotBefore))
+		}
+		a.connTracker.CloseAll()
 	}
 
 	expiry := time.Time{}
 	if a.cachedCreds.cert != nil && a.cachedCreds.cert.Leaf != nil {
 		expiry = a.cachedCreds.cert.Leaf.NotAfter
 	}
-=======
-			metrics.ClientCertRotationAge.Observe(time.Since(oldCreds.cert.Leaf.NotBefore))
-		}
-		a.connTracker.CloseAll()
-	}
-
-	expiry := time.Time{}
-	if a.cachedCreds.cert != nil && a.cachedCreds.cert.Leaf != nil {
-		expiry = a.cachedCreds.cert.Leaf.NotAfter
-	}
->>>>>>> 14ca838f
 	expirationMetrics.set(a, expiry)
 	return nil
 }
