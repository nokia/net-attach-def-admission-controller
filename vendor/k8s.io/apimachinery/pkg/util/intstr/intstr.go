/*
Copyright 2014 The Kubernetes Authors.

Licensed under the Apache License, Version 2.0 (the "License");
you may not use this file except in compliance with the License.
You may obtain a copy of the License at

    http://www.apache.org/licenses/LICENSE-2.0

Unless required by applicable law or agreed to in writing, software
distributed under the License is distributed on an "AS IS" BASIS,
WITHOUT WARRANTIES OR CONDITIONS OF ANY KIND, either express or implied.
See the License for the specific language governing permissions and
limitations under the License.
*/

package intstr

import (
	"encoding/json"
	"errors"
	"fmt"
	"math"
	"runtime/debug"
	"strconv"
	"strings"

	"k8s.io/klog/v2"
)

// IntOrString is a type that can hold an int32 or a string.  When used in
// JSON or YAML marshalling and unmarshalling, it produces or consumes the
// inner type.  This allows you to have, for example, a JSON field that can
// accept a name or number.
// TODO: Rename to Int32OrString
//
// +protobuf=true
// +protobuf.options.(gogoproto.goproto_stringer)=false
// +k8s:openapi-gen=true
type IntOrString struct {
	Type   Type   `protobuf:"varint,1,opt,name=type,casttype=Type"`
	IntVal int32  `protobuf:"varint,2,opt,name=intVal"`
	StrVal string `protobuf:"bytes,3,opt,name=strVal"`
}

// Type represents the stored type of IntOrString.
type Type int64

const (
	Int    Type = iota // The IntOrString holds an int.
	String             // The IntOrString holds a string.
)

// FromInt creates an IntOrString object with an int32 value. It is
// your responsibility not to call this method with a value greater
// than int32.
// TODO: convert to (val int32)
func FromInt(val int) IntOrString {
	if val > math.MaxInt32 || val < math.MinInt32 {
		klog.Errorf("value: %d overflows int32\n%s\n", val, debug.Stack())
	}
	return IntOrString{Type: Int, IntVal: int32(val)}
}

// FromString creates an IntOrString object with a string value.
func FromString(val string) IntOrString {
	return IntOrString{Type: String, StrVal: val}
}

// Parse the given string and try to convert it to an integer before
// setting it as a string value.
func Parse(val string) IntOrString {
	i, err := strconv.Atoi(val)
	if err != nil {
		return FromString(val)
	}
	return FromInt(i)
}

// UnmarshalJSON implements the json.Unmarshaller interface.
func (intstr *IntOrString) UnmarshalJSON(value []byte) error {
	if value[0] == '"' {
		intstr.Type = String
		return json.Unmarshal(value, &intstr.StrVal)
	}
	intstr.Type = Int
	return json.Unmarshal(value, &intstr.IntVal)
}

// String returns the string value, or the Itoa of the int value.
func (intstr *IntOrString) String() string {
	if intstr == nil {
		return "<nil>"
	}
	if intstr.Type == String {
		return intstr.StrVal
	}
	return strconv.Itoa(intstr.IntValue())
}

// IntValue returns the IntVal if type Int, or if
// it is a String, will attempt a conversion to int,
// returning 0 if a parsing error occurs.
func (intstr *IntOrString) IntValue() int {
	if intstr.Type == String {
		i, _ := strconv.Atoi(intstr.StrVal)
		return i
	}
	return int(intstr.IntVal)
}

// MarshalJSON implements the json.Marshaller interface.
func (intstr IntOrString) MarshalJSON() ([]byte, error) {
	switch intstr.Type {
	case Int:
		return json.Marshal(intstr.IntVal)
	case String:
		return json.Marshal(intstr.StrVal)
	default:
		return []byte{}, fmt.Errorf("impossible IntOrString.Type")
	}
}

// OpenAPISchemaType is used by the kube-openapi generator when constructing
// the OpenAPI spec of this type.
//
// See: https://github.com/kubernetes/kube-openapi/tree/master/pkg/generators
func (IntOrString) OpenAPISchemaType() []string { return []string{"string"} }

// OpenAPISchemaFormat is used by the kube-openapi generator when constructing
// the OpenAPI spec of this type.
func (IntOrString) OpenAPISchemaFormat() string { return "int-or-string" }
<<<<<<< HEAD

func (intstr *IntOrString) Fuzz(c fuzz.Continue) {
	if intstr == nil {
		return
	}
	if c.RandBool() {
		intstr.Type = Int
		c.Fuzz(&intstr.IntVal)
		intstr.StrVal = ""
	} else {
		intstr.Type = String
		intstr.IntVal = 0
		c.Fuzz(&intstr.StrVal)
	}
}
=======
>>>>>>> 14ca838f

func ValueOrDefault(intOrPercent *IntOrString, defaultValue IntOrString) *IntOrString {
	if intOrPercent == nil {
		return &defaultValue
	}
	return intOrPercent
}

// GetScaledValueFromIntOrPercent is meant to replace GetValueFromIntOrPercent.
// This method returns a scaled value from an IntOrString type. If the IntOrString
// is a percentage string value it's treated as a percentage and scaled appropriately
// in accordance to the total, if it's an int value it's treated as a a simple value and
// if it is a string value which is either non-numeric or numeric but lacking a trailing '%' it returns an error.
func GetScaledValueFromIntOrPercent(intOrPercent *IntOrString, total int, roundUp bool) (int, error) {
	if intOrPercent == nil {
		return 0, errors.New("nil value for IntOrString")
	}
	value, isPercent, err := getIntOrPercentValueSafely(intOrPercent)
	if err != nil {
		return 0, fmt.Errorf("invalid value for IntOrString: %v", err)
	}
	if isPercent {
		if roundUp {
			value = int(math.Ceil(float64(value) * (float64(total)) / 100))
		} else {
			value = int(math.Floor(float64(value) * (float64(total)) / 100))
		}
	}
	return value, nil
}

// GetValueFromIntOrPercent was deprecated in favor of
// GetScaledValueFromIntOrPercent. This method was treating all int as a numeric value and all
// strings with or without a percent symbol as a percentage value.
// Deprecated
func GetValueFromIntOrPercent(intOrPercent *IntOrString, total int, roundUp bool) (int, error) {
	if intOrPercent == nil {
		return 0, errors.New("nil value for IntOrString")
	}
	value, isPercent, err := getIntOrPercentValue(intOrPercent)
	if err != nil {
		return 0, fmt.Errorf("invalid value for IntOrString: %v", err)
	}
	if isPercent {
		if roundUp {
			value = int(math.Ceil(float64(value) * (float64(total)) / 100))
		} else {
			value = int(math.Floor(float64(value) * (float64(total)) / 100))
		}
	}
	return value, nil
}

// getIntOrPercentValue is a legacy function and only meant to be called by GetValueFromIntOrPercent
// For a more correct implementation call getIntOrPercentSafely
func getIntOrPercentValue(intOrStr *IntOrString) (int, bool, error) {
	switch intOrStr.Type {
	case Int:
		return intOrStr.IntValue(), false, nil
	case String:
		s := strings.Replace(intOrStr.StrVal, "%", "", -1)
		v, err := strconv.Atoi(s)
		if err != nil {
			return 0, false, fmt.Errorf("invalid value %q: %v", intOrStr.StrVal, err)
		}
		return int(v), true, nil
	}
	return 0, false, fmt.Errorf("invalid type: neither int nor percentage")
}

func getIntOrPercentValueSafely(intOrStr *IntOrString) (int, bool, error) {
	switch intOrStr.Type {
	case Int:
		return intOrStr.IntValue(), false, nil
	case String:
		isPercent := false
		s := intOrStr.StrVal
		if strings.HasSuffix(s, "%") {
			isPercent = true
			s = strings.TrimSuffix(intOrStr.StrVal, "%")
		} else {
			return 0, false, fmt.Errorf("invalid type: string is not a percentage")
		}
		v, err := strconv.Atoi(s)
		if err != nil {
			return 0, false, fmt.Errorf("invalid value %q: %v", intOrStr.StrVal, err)
		}
		return int(v), isPercent, nil
	}
	return 0, false, fmt.Errorf("invalid type: neither int nor percentage")
}<|MERGE_RESOLUTION|>--- conflicted
+++ resolved
@@ -130,24 +130,6 @@
 // OpenAPISchemaFormat is used by the kube-openapi generator when constructing
 // the OpenAPI spec of this type.
 func (IntOrString) OpenAPISchemaFormat() string { return "int-or-string" }
-<<<<<<< HEAD
-
-func (intstr *IntOrString) Fuzz(c fuzz.Continue) {
-	if intstr == nil {
-		return
-	}
-	if c.RandBool() {
-		intstr.Type = Int
-		c.Fuzz(&intstr.IntVal)
-		intstr.StrVal = ""
-	} else {
-		intstr.Type = String
-		intstr.IntVal = 0
-		c.Fuzz(&intstr.StrVal)
-	}
-}
-=======
->>>>>>> 14ca838f
 
 func ValueOrDefault(intOrPercent *IntOrString, defaultValue IntOrString) *IntOrString {
 	if intOrPercent == nil {
