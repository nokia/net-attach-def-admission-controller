--- conflicted
+++ resolved
@@ -20,10 +20,4 @@
 - hongchaodeng
 - krousey
 - therc
-<<<<<<< HEAD
-- mqliang
-- kevin-wangzefeng
-- jianhuiz
-=======
-- kevin-wangzefeng
->>>>>>> 14ca838f
+- kevin-wangzefeng