/*
Copyright 2017 The Kubernetes Authors.

Licensed under the Apache License, Version 2.0 (the "License");
you may not use this file except in compliance with the License.
You may obtain a copy of the License at

    http://www.apache.org/licenses/LICENSE-2.0

Unless required by applicable law or agreed to in writing, software
distributed under the License is distributed on an "AS IS" BASIS,
WITHOUT WARRANTIES OR CONDITIONS OF ANY KIND, either express or implied.
See the License for the specific language governing permissions and
limitations under the License.
*/

package v1beta1

import (
	"k8s.io/apimachinery/pkg/apis/meta/v1"
	"k8s.io/apimachinery/pkg/conversion"
	"k8s.io/apimachinery/pkg/runtime"
	"k8s.io/apimachinery/pkg/runtime/schema"
)

// GroupName is the group name for this API.
const GroupName = "meta.k8s.io"

// SchemeGroupVersion is group version used to register these objects
var SchemeGroupVersion = schema.GroupVersion{Group: GroupName, Version: "v1beta1"}

// Kind takes an unqualified kind and returns a Group qualified GroupKind
func Kind(kind string) schema.GroupKind {
	return SchemeGroupVersion.WithKind(kind).GroupKind()
}

// AddMetaToScheme registers base meta types into schemas.
func AddMetaToScheme(scheme *runtime.Scheme) error {
	scheme.AddKnownTypes(SchemeGroupVersion,
		&Table{},
		&TableOptions{},
		&PartialObjectMetadata{},
		&PartialObjectMetadataList{},
	)

	return nil
<<<<<<< HEAD
=======
}

// RegisterConversions adds conversion functions to the given scheme.
func RegisterConversions(s *runtime.Scheme) error {
	if err := s.AddGeneratedConversionFunc((*PartialObjectMetadataList)(nil), (*v1.PartialObjectMetadataList)(nil), func(a, b interface{}, scope conversion.Scope) error {
		return Convert_v1beta1_PartialObjectMetadataList_To_v1_PartialObjectMetadataList(a.(*PartialObjectMetadataList), b.(*v1.PartialObjectMetadataList), scope)
	}); err != nil {
		return err
	}
	if err := s.AddGeneratedConversionFunc((*v1.PartialObjectMetadataList)(nil), (*PartialObjectMetadataList)(nil), func(a, b interface{}, scope conversion.Scope) error {
		return Convert_v1_PartialObjectMetadataList_To_v1beta1_PartialObjectMetadataList(a.(*v1.PartialObjectMetadataList), b.(*PartialObjectMetadataList), scope)
	}); err != nil {
		return err
	}
	return nil
>>>>>>> 14ca838f
}<|MERGE_RESOLUTION|>--- conflicted
+++ resolved
@@ -44,8 +44,6 @@
 	)
 
 	return nil
-<<<<<<< HEAD
-=======
 }
 
 // RegisterConversions adds conversion functions to the given scheme.
@@ -61,5 +59,4 @@
 		return err
 	}
 	return nil
->>>>>>> 14ca838f
 }