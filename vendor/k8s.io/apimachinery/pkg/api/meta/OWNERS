--- conflicted
+++ resolved
@@ -15,10 +15,4 @@
 - dims
 - krousey
 - resouer
-<<<<<<< HEAD
-- david-mcmahon
-- mfojtik
-- jianhuiz
-=======
-- mfojtik
->>>>>>> 14ca838f
+- mfojtik