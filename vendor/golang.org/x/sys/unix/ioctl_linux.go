// Copyright 2021 The Go Authors. All rights reserved.
// Use of this source code is governed by a BSD-style
// license that can be found in the LICENSE file.

package unix

<<<<<<< HEAD
import (
	"unsafe"
)
=======
import "unsafe"
>>>>>>> 12ec1530

// IoctlRetInt performs an ioctl operation specified by req on a device
// associated with opened file descriptor fd, and returns a non-negative
// integer that is returned by the ioctl syscall.
func IoctlRetInt(fd int, req uint) (int, error) {
	ret, _, err := Syscall(SYS_IOCTL, uintptr(fd), uintptr(req), 0)
	if err != 0 {
		return 0, err
	}
	return int(ret), nil
}

func IoctlGetUint32(fd int, req uint) (uint32, error) {
	var value uint32
	err := ioctlPtr(fd, req, unsafe.Pointer(&value))
	return value, err
}

func IoctlGetRTCTime(fd int) (*RTCTime, error) {
	var value RTCTime
	err := ioctlPtr(fd, RTC_RD_TIME, unsafe.Pointer(&value))
	return &value, err
}

func IoctlSetRTCTime(fd int, value *RTCTime) error {
	return ioctlPtr(fd, RTC_SET_TIME, unsafe.Pointer(value))
}

func IoctlGetRTCWkAlrm(fd int) (*RTCWkAlrm, error) {
	var value RTCWkAlrm
	err := ioctlPtr(fd, RTC_WKALM_RD, unsafe.Pointer(&value))
	return &value, err
}

func IoctlSetRTCWkAlrm(fd int, value *RTCWkAlrm) error {
	return ioctlPtr(fd, RTC_WKALM_SET, unsafe.Pointer(value))
}

// IoctlGetEthtoolDrvinfo fetches ethtool driver information for the network
// device specified by ifname.
func IoctlGetEthtoolDrvinfo(fd int, ifname string) (*EthtoolDrvinfo, error) {
	ifr, err := NewIfreq(ifname)
	if err != nil {
		return nil, err
	}

	value := EthtoolDrvinfo{Cmd: ETHTOOL_GDRVINFO}
	ifrd := ifr.withData(unsafe.Pointer(&value))

	err = ioctlIfreqData(fd, SIOCETHTOOL, &ifrd)
	return &value, err
}

// IoctlGetWatchdogInfo fetches information about a watchdog device from the
// Linux watchdog API. For more information, see:
// https://www.kernel.org/doc/html/latest/watchdog/watchdog-api.html.
func IoctlGetWatchdogInfo(fd int) (*WatchdogInfo, error) {
	var value WatchdogInfo
	err := ioctlPtr(fd, WDIOC_GETSUPPORT, unsafe.Pointer(&value))
	return &value, err
}

// IoctlWatchdogKeepalive issues a keepalive ioctl to a watchdog device. For
// more information, see:
// https://www.kernel.org/doc/html/latest/watchdog/watchdog-api.html.
func IoctlWatchdogKeepalive(fd int) error {
	// arg is ignored and not a pointer, so ioctl is fine instead of ioctlPtr.
	return ioctl(fd, WDIOC_KEEPALIVE, 0)
}

// IoctlFileCloneRange performs an FICLONERANGE ioctl operation to clone the
// range of data conveyed in value to the file associated with the file
// descriptor destFd. See the ioctl_ficlonerange(2) man page for details.
func IoctlFileCloneRange(destFd int, value *FileCloneRange) error {
	return ioctlPtr(destFd, FICLONERANGE, unsafe.Pointer(value))
}

// IoctlFileClone performs an FICLONE ioctl operation to clone the entire file
// associated with the file description srcFd to the file associated with the
// file descriptor destFd. See the ioctl_ficlone(2) man page for details.
func IoctlFileClone(destFd, srcFd int) error {
	return ioctl(destFd, FICLONE, uintptr(srcFd))
}

type FileDedupeRange struct {
	Src_offset uint64
	Src_length uint64
	Reserved1  uint16
	Reserved2  uint32
	Info       []FileDedupeRangeInfo
}

type FileDedupeRangeInfo struct {
	Dest_fd       int64
	Dest_offset   uint64
	Bytes_deduped uint64
	Status        int32
	Reserved      uint32
}

// IoctlFileDedupeRange performs an FIDEDUPERANGE ioctl operation to share the
// range of data conveyed in value from the file associated with the file
// descriptor srcFd to the value.Info destinations. See the
// ioctl_fideduperange(2) man page for details.
func IoctlFileDedupeRange(srcFd int, value *FileDedupeRange) error {
	buf := make([]byte, SizeofRawFileDedupeRange+
		len(value.Info)*SizeofRawFileDedupeRangeInfo)
	rawrange := (*RawFileDedupeRange)(unsafe.Pointer(&buf[0]))
	rawrange.Src_offset = value.Src_offset
	rawrange.Src_length = value.Src_length
	rawrange.Dest_count = uint16(len(value.Info))
	rawrange.Reserved1 = value.Reserved1
	rawrange.Reserved2 = value.Reserved2

	for i := range value.Info {
		rawinfo := (*RawFileDedupeRangeInfo)(unsafe.Pointer(
			uintptr(unsafe.Pointer(&buf[0])) + uintptr(SizeofRawFileDedupeRange) +
				uintptr(i*SizeofRawFileDedupeRangeInfo)))
		rawinfo.Dest_fd = value.Info[i].Dest_fd
		rawinfo.Dest_offset = value.Info[i].Dest_offset
		rawinfo.Bytes_deduped = value.Info[i].Bytes_deduped
		rawinfo.Status = value.Info[i].Status
		rawinfo.Reserved = value.Info[i].Reserved
	}

	err := ioctlPtr(srcFd, FIDEDUPERANGE, unsafe.Pointer(&buf[0]))

	// Output
	for i := range value.Info {
		rawinfo := (*RawFileDedupeRangeInfo)(unsafe.Pointer(
			uintptr(unsafe.Pointer(&buf[0])) + uintptr(SizeofRawFileDedupeRange) +
				uintptr(i*SizeofRawFileDedupeRangeInfo)))
		value.Info[i].Dest_fd = rawinfo.Dest_fd
		value.Info[i].Dest_offset = rawinfo.Dest_offset
		value.Info[i].Bytes_deduped = rawinfo.Bytes_deduped
		value.Info[i].Status = rawinfo.Status
		value.Info[i].Reserved = rawinfo.Reserved
	}

	return err
}

func IoctlHIDGetDesc(fd int, value *HIDRawReportDescriptor) error {
	return ioctlPtr(fd, HIDIOCGRDESC, unsafe.Pointer(value))
}

func IoctlHIDGetRawInfo(fd int) (*HIDRawDevInfo, error) {
	var value HIDRawDevInfo
	err := ioctlPtr(fd, HIDIOCGRAWINFO, unsafe.Pointer(&value))
	return &value, err
}

func IoctlHIDGetRawName(fd int) (string, error) {
	var value [_HIDIOCGRAWNAME_LEN]byte
	err := ioctlPtr(fd, _HIDIOCGRAWNAME, unsafe.Pointer(&value[0]))
	return ByteSliceToString(value[:]), err
}

func IoctlHIDGetRawPhys(fd int) (string, error) {
	var value [_HIDIOCGRAWPHYS_LEN]byte
	err := ioctlPtr(fd, _HIDIOCGRAWPHYS, unsafe.Pointer(&value[0]))
	return ByteSliceToString(value[:]), err
}

func IoctlHIDGetRawUniq(fd int) (string, error) {
	var value [_HIDIOCGRAWUNIQ_LEN]byte
	err := ioctlPtr(fd, _HIDIOCGRAWUNIQ, unsafe.Pointer(&value[0]))
	return ByteSliceToString(value[:]), err
}

// IoctlIfreq performs an ioctl using an Ifreq structure for input and/or
// output. See the netdevice(7) man page for details.
func IoctlIfreq(fd int, req uint, value *Ifreq) error {
	// It is possible we will add more fields to *Ifreq itself later to prevent
	// misuse, so pass the raw *ifreq directly.
	return ioctlPtr(fd, req, unsafe.Pointer(&value.raw))
}

// TODO(mdlayher): export if and when IfreqData is exported.

// ioctlIfreqData performs an ioctl using an ifreqData structure for input
// and/or output. See the netdevice(7) man page for details.
func ioctlIfreqData(fd int, req uint, value *ifreqData) error {
	// The memory layout of IfreqData (type-safe) and ifreq (not type-safe) are
	// identical so pass *IfreqData directly.
	return ioctlPtr(fd, req, unsafe.Pointer(value))
}

// IoctlKCMClone attaches a new file descriptor to a multiplexor by cloning an
// existing KCM socket, returning a structure containing the file descriptor of
// the new socket.
func IoctlKCMClone(fd int) (*KCMClone, error) {
	var info KCMClone
	if err := ioctlPtr(fd, SIOCKCMCLONE, unsafe.Pointer(&info)); err != nil {
		return nil, err
	}

	return &info, nil
}

// IoctlKCMAttach attaches a TCP socket and associated BPF program file
// descriptor to a multiplexor.
func IoctlKCMAttach(fd int, info KCMAttach) error {
	return ioctlPtr(fd, SIOCKCMATTACH, unsafe.Pointer(&info))
}

// IoctlKCMUnattach unattaches a TCP socket file descriptor from a multiplexor.
func IoctlKCMUnattach(fd int, info KCMUnattach) error {
	return ioctlPtr(fd, SIOCKCMUNATTACH, unsafe.Pointer(&info))
<<<<<<< HEAD
=======
}

// IoctlLoopGetStatus64 gets the status of the loop device associated with the
// file descriptor fd using the LOOP_GET_STATUS64 operation.
func IoctlLoopGetStatus64(fd int) (*LoopInfo64, error) {
	var value LoopInfo64
	if err := ioctlPtr(fd, LOOP_GET_STATUS64, unsafe.Pointer(&value)); err != nil {
		return nil, err
	}
	return &value, nil
}

// IoctlLoopSetStatus64 sets the status of the loop device associated with the
// file descriptor fd using the LOOP_SET_STATUS64 operation.
func IoctlLoopSetStatus64(fd int, value *LoopInfo64) error {
	return ioctlPtr(fd, LOOP_SET_STATUS64, unsafe.Pointer(value))
>>>>>>> 12ec1530
}<|MERGE_RESOLUTION|>--- conflicted
+++ resolved
@@ -4,13 +4,7 @@
 
 package unix
 
-<<<<<<< HEAD
-import (
-	"unsafe"
-)
-=======
 import "unsafe"
->>>>>>> 12ec1530
 
 // IoctlRetInt performs an ioctl operation specified by req on a device
 // associated with opened file descriptor fd, and returns a non-negative
@@ -220,8 +214,6 @@
 // IoctlKCMUnattach unattaches a TCP socket file descriptor from a multiplexor.
 func IoctlKCMUnattach(fd int, info KCMUnattach) error {
 	return ioctlPtr(fd, SIOCKCMUNATTACH, unsafe.Pointer(&info))
-<<<<<<< HEAD
-=======
 }
 
 // IoctlLoopGetStatus64 gets the status of the loop device associated with the
@@ -238,5 +230,4 @@
 // file descriptor fd using the LOOP_SET_STATUS64 operation.
 func IoctlLoopSetStatus64(fd int, value *LoopInfo64) error {
 	return ioctlPtr(fd, LOOP_SET_STATUS64, unsafe.Pointer(value))
->>>>>>> 12ec1530
 }