--- conflicted
+++ resolved
@@ -46,10 +46,6 @@
 //sys	Fstatfs(fd int, stat *Statfs_t) (err error) = SYS_FSTATFS64
 //sys	getfsstat(buf unsafe.Pointer, size uintptr, flags int) (n int, err error) = SYS_GETFSSTAT64
 //sys	Lstat(path string, stat *Stat_t) (err error) = SYS_LSTAT64
-<<<<<<< HEAD
-//sys	ptrace(request int, pid int, addr uintptr, data uintptr) (err error)
-=======
 //sys	ptrace1(request int, pid int, addr uintptr, data uintptr) (err error) = SYS_ptrace
->>>>>>> 14ca838f
 //sys	Stat(path string, stat *Stat_t) (err error) = SYS_STAT64
 //sys	Statfs(path string, stat *Statfs_t) (err error) = SYS_STATFS64