--- conflicted
+++ resolved
@@ -209,6 +209,92 @@
 	Sc_reserved [5]uint32
 }
 
+type RawSockaddrVM struct {
+	Len       uint8
+	Family    uint8
+	Reserved1 uint16
+	Port      uint32
+	Cid       uint32
+}
+
+type XVSockPCB struct {
+	Xv_len           uint32
+	Xv_vsockpp       uint64
+	Xvp_local_cid    uint32
+	Xvp_local_port   uint32
+	Xvp_remote_cid   uint32
+	Xvp_remote_port  uint32
+	Xvp_rxcnt        uint32
+	Xvp_txcnt        uint32
+	Xvp_peer_rxhiwat uint32
+	Xvp_peer_rxcnt   uint32
+	Xvp_last_pid     int32
+	Xvp_gencnt       uint64
+	Xv_socket        XSocket
+	_                [4]byte
+}
+
+type XSocket struct {
+	Xso_len      uint32
+	Xso_so       uint32
+	So_type      int16
+	So_options   int16
+	So_linger    int16
+	So_state     int16
+	So_pcb       uint32
+	Xso_protocol int32
+	Xso_family   int32
+	So_qlen      int16
+	So_incqlen   int16
+	So_qlimit    int16
+	So_timeo     int16
+	So_error     uint16
+	So_pgid      int32
+	So_oobmark   uint32
+	So_rcv       XSockbuf
+	So_snd       XSockbuf
+	So_uid       uint32
+}
+
+type XSocket64 struct {
+	Xso_len      uint32
+	_            [8]byte
+	So_type      int16
+	So_options   int16
+	So_linger    int16
+	So_state     int16
+	_            [8]byte
+	Xso_protocol int32
+	Xso_family   int32
+	So_qlen      int16
+	So_incqlen   int16
+	So_qlimit    int16
+	So_timeo     int16
+	So_error     uint16
+	So_pgid      int32
+	So_oobmark   uint32
+	So_rcv       XSockbuf
+	So_snd       XSockbuf
+	So_uid       uint32
+}
+
+type XSockbuf struct {
+	Cc    uint32
+	Hiwat uint32
+	Mbcnt uint32
+	Mbmax uint32
+	Lowat int32
+	Flags int16
+	Timeo int16
+}
+
+type XVSockPgen struct {
+	Len   uint32
+	Count uint64
+	Gen   uint64
+	Sogen uint64
+}
+
 type _Socklen uint32
 
 type Xucred struct {
@@ -287,10 +373,12 @@
 	SizeofSockaddrUnix     = 0x6a
 	SizeofSockaddrDatalink = 0x14
 	SizeofSockaddrCtl      = 0x20
-<<<<<<< HEAD
-=======
+	SizeofSockaddrVM       = 0xc
+	SizeofXvsockpcb        = 0xa8
+	SizeofXSocket          = 0x64
+	SizeofXSockbuf         = 0x18
+	SizeofXVSockPgen       = 0x20
 	SizeofXucred           = 0x4c
->>>>>>> 14ca838f
 	SizeofLinger           = 0x8
 	SizeofIovec            = 0x10
 	SizeofIPMreq           = 0x8
@@ -537,8 +625,6 @@
 type CtlInfo struct {
 	Id   uint32
 	Name [96]byte
-<<<<<<< HEAD
-=======
 }
 
 const SizeofKinfoProc = 0x288
@@ -555,13 +641,13 @@
 	Tdev    int32
 	Tpgid   int32
 	Tsess   uintptr
-	Wmesg   [8]int8
+	Wmesg   [8]byte
 	Xsize   int32
 	Xrssize int16
 	Xccount int16
 	Xswrss  int16
 	Flag    int32
-	Login   [12]int8
+	Login   [12]byte
 	Spare   [4]int32
 	_       [4]byte
 }
@@ -602,7 +688,7 @@
 	P_priority  uint8
 	P_usrpri    uint8
 	P_nice      int8
-	P_comm      [17]int8
+	P_comm      [17]byte
 	P_pgrp      uintptr
 	P_addr      uintptr
 	P_xstat     uint16
@@ -643,5 +729,40 @@
 	Uid     uint32
 	Ngroups int16
 	Groups  [16]uint32
->>>>>>> 14ca838f
-}+}
+
+type SysvIpcPerm struct {
+	Uid  uint32
+	Gid  uint32
+	Cuid uint32
+	Cgid uint32
+	Mode uint16
+	_    uint16
+	_    int32
+}
+type SysvShmDesc struct {
+	Perm   SysvIpcPerm
+	Segsz  uint64
+	Lpid   int32
+	Cpid   int32
+	Nattch uint16
+	_      [34]byte
+}
+
+const (
+	IPC_CREAT   = 0x200
+	IPC_EXCL    = 0x400
+	IPC_NOWAIT  = 0x800
+	IPC_PRIVATE = 0x0
+)
+
+const (
+	IPC_RMID = 0x0
+	IPC_SET  = 0x1
+	IPC_STAT = 0x2
+)
+
+const (
+	SHM_RDONLY = 0x1000
+	SHM_RND    = 0x2000
+)