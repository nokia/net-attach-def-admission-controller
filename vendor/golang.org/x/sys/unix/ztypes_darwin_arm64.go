// cgo -godefs types_darwin.go | go run mkpost.go
// Code generated by the command above; see README.md. DO NOT EDIT.

//go:build arm64 && darwin
// +build arm64,darwin

package unix

const (
	SizeofPtr      = 0x8
	SizeofShort    = 0x2
	SizeofInt      = 0x4
	SizeofLong     = 0x8
	SizeofLongLong = 0x8
)

type (
	_C_short     int16
	_C_int       int32
	_C_long      int64
	_C_long_long int64
)

type Timespec struct {
	Sec  int64
	Nsec int64
}

type Timeval struct {
	Sec  int64
	Usec int32
	_    [4]byte
}

type Timeval32 struct {
	Sec  int32
	Usec int32
}

type Rusage struct {
	Utime    Timeval
	Stime    Timeval
	Maxrss   int64
	Ixrss    int64
	Idrss    int64
	Isrss    int64
	Minflt   int64
	Majflt   int64
	Nswap    int64
	Inblock  int64
	Oublock  int64
	Msgsnd   int64
	Msgrcv   int64
	Nsignals int64
	Nvcsw    int64
	Nivcsw   int64
}

type Rlimit struct {
	Cur uint64
	Max uint64
}

type _Gid_t uint32

type Stat_t struct {
	Dev     int32
	Mode    uint16
	Nlink   uint16
	Ino     uint64
	Uid     uint32
	Gid     uint32
	Rdev    int32
	Atim    Timespec
	Mtim    Timespec
	Ctim    Timespec
	Btim    Timespec
	Size    int64
	Blocks  int64
	Blksize int32
	Flags   uint32
	Gen     uint32
	Lspare  int32
	Qspare  [2]int64
}

type Statfs_t struct {
	Bsize       uint32
	Iosize      int32
	Blocks      uint64
	Bfree       uint64
	Bavail      uint64
	Files       uint64
	Ffree       uint64
	Fsid        Fsid
	Owner       uint32
	Type        uint32
	Flags       uint32
	Fssubtype   uint32
	Fstypename  [16]byte
	Mntonname   [1024]byte
	Mntfromname [1024]byte
	Flags_ext   uint32
	Reserved    [7]uint32
}

type Flock_t struct {
	Start  int64
	Len    int64
	Pid    int32
	Type   int16
	Whence int16
}

type Fstore_t struct {
	Flags      uint32
	Posmode    int32
	Offset     int64
	Length     int64
	Bytesalloc int64
}

type Radvisory_t struct {
	Offset int64
	Count  int32
	_      [4]byte
}

type Fbootstraptransfer_t struct {
	Offset int64
	Length uint64
	Buffer *byte
}

type Log2phys_t struct {
	Flags uint32
	_     [16]byte
}

type Fsid struct {
	Val [2]int32
}

type Dirent struct {
	Ino     uint64
	Seekoff uint64
	Reclen  uint16
	Namlen  uint16
	Type    uint8
	Name    [1024]int8
	_       [3]byte
}

const (
	PathMax = 0x400
)

type RawSockaddrInet4 struct {
	Len    uint8
	Family uint8
	Port   uint16
	Addr   [4]byte /* in_addr */
	Zero   [8]int8
}

type RawSockaddrInet6 struct {
	Len      uint8
	Family   uint8
	Port     uint16
	Flowinfo uint32
	Addr     [16]byte /* in6_addr */
	Scope_id uint32
}

type RawSockaddrUnix struct {
	Len    uint8
	Family uint8
	Path   [104]int8
}

type RawSockaddrDatalink struct {
	Len    uint8
	Family uint8
	Index  uint16
	Type   uint8
	Nlen   uint8
	Alen   uint8
	Slen   uint8
	Data   [12]int8
}

type RawSockaddr struct {
	Len    uint8
	Family uint8
	Data   [14]int8
}

type RawSockaddrAny struct {
	Addr RawSockaddr
	Pad  [92]int8
}

type RawSockaddrCtl struct {
	Sc_len      uint8
	Sc_family   uint8
	Ss_sysaddr  uint16
	Sc_id       uint32
	Sc_unit     uint32
	Sc_reserved [5]uint32
}

type RawSockaddrVM struct {
	Len       uint8
	Family    uint8
	Reserved1 uint16
	Port      uint32
	Cid       uint32
}

type XVSockPCB struct {
	Xv_len           uint32
	Xv_vsockpp       uint64
	Xvp_local_cid    uint32
	Xvp_local_port   uint32
	Xvp_remote_cid   uint32
	Xvp_remote_port  uint32
	Xvp_rxcnt        uint32
	Xvp_txcnt        uint32
	Xvp_peer_rxhiwat uint32
	Xvp_peer_rxcnt   uint32
	Xvp_last_pid     int32
	Xvp_gencnt       uint64
	Xv_socket        XSocket
	_                [4]byte
}

type XSocket struct {
	Xso_len      uint32
	Xso_so       uint32
	So_type      int16
	So_options   int16
	So_linger    int16
	So_state     int16
	So_pcb       uint32
	Xso_protocol int32
	Xso_family   int32
	So_qlen      int16
	So_incqlen   int16
	So_qlimit    int16
	So_timeo     int16
	So_error     uint16
	So_pgid      int32
	So_oobmark   uint32
	So_rcv       XSockbuf
	So_snd       XSockbuf
	So_uid       uint32
}

type XSocket64 struct {
	Xso_len      uint32
	_            [8]byte
	So_type      int16
	So_options   int16
	So_linger    int16
	So_state     int16
	_            [8]byte
	Xso_protocol int32
	Xso_family   int32
	So_qlen      int16
	So_incqlen   int16
	So_qlimit    int16
	So_timeo     int16
	So_error     uint16
	So_pgid      int32
	So_oobmark   uint32
	So_rcv       XSockbuf
	So_snd       XSockbuf
	So_uid       uint32
}

type XSockbuf struct {
	Cc    uint32
	Hiwat uint32
	Mbcnt uint32
	Mbmax uint32
	Lowat int32
	Flags int16
	Timeo int16
}

type XVSockPgen struct {
	Len   uint32
	Count uint64
	Gen   uint64
	Sogen uint64
}

type _Socklen uint32

type Xucred struct {
	Version uint32
	Uid     uint32
	Ngroups int16
	Groups  [16]uint32
}

type Linger struct {
	Onoff  int32
	Linger int32
}

type Iovec struct {
	Base *byte
	Len  uint64
}

type IPMreq struct {
	Multiaddr [4]byte /* in_addr */
	Interface [4]byte /* in_addr */
}

type IPMreqn struct {
	Multiaddr [4]byte /* in_addr */
	Address   [4]byte /* in_addr */
	Ifindex   int32
}

type IPv6Mreq struct {
	Multiaddr [16]byte /* in6_addr */
	Interface uint32
}

type Msghdr struct {
	Name       *byte
	Namelen    uint32
	Iov        *Iovec
	Iovlen     int32
	Control    *byte
	Controllen uint32
	Flags      int32
}

type Cmsghdr struct {
	Len   uint32
	Level int32
	Type  int32
}

type Inet4Pktinfo struct {
	Ifindex  uint32
	Spec_dst [4]byte /* in_addr */
	Addr     [4]byte /* in_addr */
}

type Inet6Pktinfo struct {
	Addr    [16]byte /* in6_addr */
	Ifindex uint32
}

type IPv6MTUInfo struct {
	Addr RawSockaddrInet6
	Mtu  uint32
}

type ICMPv6Filter struct {
	Filt [8]uint32
}

type TCPConnectionInfo struct {
	State               uint8
	Snd_wscale          uint8
	Rcv_wscale          uint8
	_                   uint8
	Options             uint32
	Flags               uint32
	Rto                 uint32
	Maxseg              uint32
	Snd_ssthresh        uint32
	Snd_cwnd            uint32
	Snd_wnd             uint32
	Snd_sbbytes         uint32
	Rcv_wnd             uint32
	Rttcur              uint32
	Srtt                uint32
	Rttvar              uint32
	Txpackets           uint64
	Txbytes             uint64
	Txretransmitbytes   uint64
	Rxpackets           uint64
	Rxbytes             uint64
	Rxoutoforderbytes   uint64
	Txretransmitpackets uint64
}

const (
<<<<<<< HEAD
	SizeofSockaddrInet4    = 0x10
	SizeofSockaddrInet6    = 0x1c
	SizeofSockaddrAny      = 0x6c
	SizeofSockaddrUnix     = 0x6a
	SizeofSockaddrDatalink = 0x14
	SizeofSockaddrCtl      = 0x20
	SizeofSockaddrVM       = 0xc
	SizeofXvsockpcb        = 0xa8
	SizeofXSocket          = 0x64
	SizeofXSockbuf         = 0x18
	SizeofXVSockPgen       = 0x20
	SizeofXucred           = 0x4c
	SizeofLinger           = 0x8
	SizeofIovec            = 0x10
	SizeofIPMreq           = 0x8
	SizeofIPMreqn          = 0xc
	SizeofIPv6Mreq         = 0x14
	SizeofMsghdr           = 0x30
	SizeofCmsghdr          = 0xc
	SizeofInet4Pktinfo     = 0xc
	SizeofInet6Pktinfo     = 0x14
	SizeofIPv6MTUInfo      = 0x20
	SizeofICMPv6Filter     = 0x20
=======
	SizeofSockaddrInet4     = 0x10
	SizeofSockaddrInet6     = 0x1c
	SizeofSockaddrAny       = 0x6c
	SizeofSockaddrUnix      = 0x6a
	SizeofSockaddrDatalink  = 0x14
	SizeofSockaddrCtl       = 0x20
	SizeofSockaddrVM        = 0xc
	SizeofXvsockpcb         = 0xa8
	SizeofXSocket           = 0x64
	SizeofXSockbuf          = 0x18
	SizeofXVSockPgen        = 0x20
	SizeofXucred            = 0x4c
	SizeofLinger            = 0x8
	SizeofIovec             = 0x10
	SizeofIPMreq            = 0x8
	SizeofIPMreqn           = 0xc
	SizeofIPv6Mreq          = 0x14
	SizeofMsghdr            = 0x30
	SizeofCmsghdr           = 0xc
	SizeofInet4Pktinfo      = 0xc
	SizeofInet6Pktinfo      = 0x14
	SizeofIPv6MTUInfo       = 0x20
	SizeofICMPv6Filter      = 0x20
	SizeofTCPConnectionInfo = 0x70
>>>>>>> 12ec1530
)

const (
	PTRACE_TRACEME = 0x0
	PTRACE_CONT    = 0x7
	PTRACE_KILL    = 0x8
)

type Kevent_t struct {
	Ident  uint64
	Filter int16
	Flags  uint16
	Fflags uint32
	Data   int64
	Udata  *byte
}

type FdSet struct {
	Bits [32]int32
}

const (
	SizeofIfMsghdr    = 0x70
	SizeofIfData      = 0x60
	SizeofIfaMsghdr   = 0x14
	SizeofIfmaMsghdr  = 0x10
	SizeofIfmaMsghdr2 = 0x14
	SizeofRtMsghdr    = 0x5c
	SizeofRtMetrics   = 0x38
)

type IfMsghdr struct {
	Msglen  uint16
	Version uint8
	Type    uint8
	Addrs   int32
	Flags   int32
	Index   uint16
	Data    IfData
}

type IfData struct {
	Type       uint8
	Typelen    uint8
	Physical   uint8
	Addrlen    uint8
	Hdrlen     uint8
	Recvquota  uint8
	Xmitquota  uint8
	Unused1    uint8
	Mtu        uint32
	Metric     uint32
	Baudrate   uint32
	Ipackets   uint32
	Ierrors    uint32
	Opackets   uint32
	Oerrors    uint32
	Collisions uint32
	Ibytes     uint32
	Obytes     uint32
	Imcasts    uint32
	Omcasts    uint32
	Iqdrops    uint32
	Noproto    uint32
	Recvtiming uint32
	Xmittiming uint32
	Lastchange Timeval32
	Unused2    uint32
	Hwassist   uint32
	Reserved1  uint32
	Reserved2  uint32
}

type IfaMsghdr struct {
	Msglen  uint16
	Version uint8
	Type    uint8
	Addrs   int32
	Flags   int32
	Index   uint16
	Metric  int32
}

type IfmaMsghdr struct {
	Msglen  uint16
	Version uint8
	Type    uint8
	Addrs   int32
	Flags   int32
	Index   uint16
	_       [2]byte
}

type IfmaMsghdr2 struct {
	Msglen   uint16
	Version  uint8
	Type     uint8
	Addrs    int32
	Flags    int32
	Index    uint16
	Refcount int32
}

type RtMsghdr struct {
	Msglen  uint16
	Version uint8
	Type    uint8
	Index   uint16
	Flags   int32
	Addrs   int32
	Pid     int32
	Seq     int32
	Errno   int32
	Use     int32
	Inits   uint32
	Rmx     RtMetrics
}

type RtMetrics struct {
	Locks    uint32
	Mtu      uint32
	Hopcount uint32
	Expire   int32
	Recvpipe uint32
	Sendpipe uint32
	Ssthresh uint32
	Rtt      uint32
	Rttvar   uint32
	Pksent   uint32
	State    uint32
	Filler   [3]uint32
}

const (
	SizeofBpfVersion = 0x4
	SizeofBpfStat    = 0x8
	SizeofBpfProgram = 0x10
	SizeofBpfInsn    = 0x8
	SizeofBpfHdr     = 0x14
)

type BpfVersion struct {
	Major uint16
	Minor uint16
}

type BpfStat struct {
	Recv uint32
	Drop uint32
}

type BpfProgram struct {
	Len   uint32
	Insns *BpfInsn
}

type BpfInsn struct {
	Code uint16
	Jt   uint8
	Jf   uint8
	K    uint32
}

type BpfHdr struct {
	Tstamp  Timeval32
	Caplen  uint32
	Datalen uint32
	Hdrlen  uint16
	_       [2]byte
}

type Termios struct {
	Iflag  uint64
	Oflag  uint64
	Cflag  uint64
	Lflag  uint64
	Cc     [20]uint8
	Ispeed uint64
	Ospeed uint64
}

type Winsize struct {
	Row    uint16
	Col    uint16
	Xpixel uint16
	Ypixel uint16
}

const (
	AT_FDCWD            = -0x2
	AT_REMOVEDIR        = 0x80
	AT_SYMLINK_FOLLOW   = 0x40
	AT_SYMLINK_NOFOLLOW = 0x20
)

type PollFd struct {
	Fd      int32
	Events  int16
	Revents int16
}

const (
	POLLERR    = 0x8
	POLLHUP    = 0x10
	POLLIN     = 0x1
	POLLNVAL   = 0x20
	POLLOUT    = 0x4
	POLLPRI    = 0x2
	POLLRDBAND = 0x80
	POLLRDNORM = 0x40
	POLLWRBAND = 0x100
	POLLWRNORM = 0x4
)

type Utsname struct {
	Sysname  [256]byte
	Nodename [256]byte
	Release  [256]byte
	Version  [256]byte
	Machine  [256]byte
}

const SizeofClockinfo = 0x14

type Clockinfo struct {
	Hz      int32
	Tick    int32
	Tickadj int32
	Stathz  int32
	Profhz  int32
}

type CtlInfo struct {
	Id   uint32
	Name [96]byte
}

const SizeofKinfoProc = 0x288

type Eproc struct {
	Paddr   uintptr
	Sess    uintptr
	Pcred   Pcred
	Ucred   Ucred
	Vm      Vmspace
	Ppid    int32
	Pgid    int32
	Jobc    int16
	Tdev    int32
	Tpgid   int32
	Tsess   uintptr
	Wmesg   [8]byte
	Xsize   int32
	Xrssize int16
	Xccount int16
	Xswrss  int16
	Flag    int32
	Login   [12]byte
	Spare   [4]int32
	_       [4]byte
}

type ExternProc struct {
	P_starttime Timeval
	P_vmspace   *Vmspace
	P_sigacts   uintptr
	P_flag      int32
	P_stat      int8
	P_pid       int32
	P_oppid     int32
	P_dupfd     int32
	User_stack  *int8
	Exit_thread *byte
	P_debugger  int32
	Sigwait     int32
	P_estcpu    uint32
	P_cpticks   int32
	P_pctcpu    uint32
	P_wchan     *byte
	P_wmesg     *int8
	P_swtime    uint32
	P_slptime   uint32
	P_realtimer Itimerval
	P_rtime     Timeval
	P_uticks    uint64
	P_sticks    uint64
	P_iticks    uint64
	P_traceflag int32
	P_tracep    uintptr
	P_siglist   int32
	P_textvp    uintptr
	P_holdcnt   int32
	P_sigmask   uint32
	P_sigignore uint32
	P_sigcatch  uint32
	P_priority  uint8
	P_usrpri    uint8
	P_nice      int8
	P_comm      [17]byte
	P_pgrp      uintptr
	P_addr      uintptr
	P_xstat     uint16
	P_acflag    uint16
	P_ru        *Rusage
}

type Itimerval struct {
	Interval Timeval
	Value    Timeval
}

type KinfoProc struct {
	Proc  ExternProc
	Eproc Eproc
}

type Vmspace struct {
	Dummy  int32
	Dummy2 *int8
	Dummy3 [5]int32
	Dummy4 [3]*int8
}

type Pcred struct {
	Pc_lock  [72]int8
	Pc_ucred uintptr
	P_ruid   uint32
	P_svuid  uint32
	P_rgid   uint32
	P_svgid  uint32
	P_refcnt int32
	_        [4]byte
}

type Ucred struct {
	Ref     int32
	Uid     uint32
	Ngroups int16
	Groups  [16]uint32
}

type SysvIpcPerm struct {
	Uid  uint32
	Gid  uint32
	Cuid uint32
	Cgid uint32
	Mode uint16
	_    uint16
	_    int32
}
type SysvShmDesc struct {
	Perm   SysvIpcPerm
	Segsz  uint64
	Lpid   int32
	Cpid   int32
	Nattch uint16
	_      [34]byte
}

const (
	IPC_CREAT   = 0x200
	IPC_EXCL    = 0x400
	IPC_NOWAIT  = 0x800
	IPC_PRIVATE = 0x0
)

const (
	IPC_RMID = 0x0
	IPC_SET  = 0x1
	IPC_STAT = 0x2
)

const (
	SHM_RDONLY = 0x1000
	SHM_RND    = 0x2000
)<|MERGE_RESOLUTION|>--- conflicted
+++ resolved
@@ -393,31 +393,6 @@
 }
 
 const (
-<<<<<<< HEAD
-	SizeofSockaddrInet4    = 0x10
-	SizeofSockaddrInet6    = 0x1c
-	SizeofSockaddrAny      = 0x6c
-	SizeofSockaddrUnix     = 0x6a
-	SizeofSockaddrDatalink = 0x14
-	SizeofSockaddrCtl      = 0x20
-	SizeofSockaddrVM       = 0xc
-	SizeofXvsockpcb        = 0xa8
-	SizeofXSocket          = 0x64
-	SizeofXSockbuf         = 0x18
-	SizeofXVSockPgen       = 0x20
-	SizeofXucred           = 0x4c
-	SizeofLinger           = 0x8
-	SizeofIovec            = 0x10
-	SizeofIPMreq           = 0x8
-	SizeofIPMreqn          = 0xc
-	SizeofIPv6Mreq         = 0x14
-	SizeofMsghdr           = 0x30
-	SizeofCmsghdr          = 0xc
-	SizeofInet4Pktinfo     = 0xc
-	SizeofInet6Pktinfo     = 0x14
-	SizeofIPv6MTUInfo      = 0x20
-	SizeofICMPv6Filter     = 0x20
-=======
 	SizeofSockaddrInet4     = 0x10
 	SizeofSockaddrInet6     = 0x1c
 	SizeofSockaddrAny       = 0x6c
@@ -442,7 +417,6 @@
 	SizeofIPv6MTUInfo       = 0x20
 	SizeofICMPv6Filter      = 0x20
 	SizeofTCPConnectionInfo = 0x70
->>>>>>> 12ec1530
 )
 
 const (
