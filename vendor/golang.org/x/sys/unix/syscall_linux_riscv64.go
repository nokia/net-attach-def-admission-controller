--- conflicted
+++ resolved
@@ -8,13 +8,6 @@
 package unix
 
 import "unsafe"
-
-func EpollCreate(size int) (fd int, err error) {
-	if size <= 0 {
-		return -1, EINVAL
-	}
-	return EpollCreate1(0)
-}
 
 //sys	EpollWait(epfd int, events []EpollEvent, msec int) (n int, err error) = SYS_EPOLL_PWAIT
 //sys	Fadvise(fd int, offset int64, length int64, advice int) (err error) = SYS_FADVISE64
@@ -29,8 +22,8 @@
 //sysnb	Getrlimit(resource int, rlim *Rlimit) (err error)
 //sysnb	Getuid() (uid int)
 //sys	Listen(s int, n int) (err error)
-//sys	Pread(fd int, p []byte, offset int64) (n int, err error) = SYS_PREAD64
-//sys	Pwrite(fd int, p []byte, offset int64) (n int, err error) = SYS_PWRITE64
+//sys	pread(fd int, p []byte, offset int64) (n int, err error) = SYS_PREAD64
+//sys	pwrite(fd int, p []byte, offset int64) (n int, err error) = SYS_PWRITE64
 //sys	Seek(fd int, offset int64, whence int) (off int64, err error) = SYS_LSEEK
 
 func Select(nfd int, r *FdSet, w *FdSet, e *FdSet, timeout *Timeval) (n int, err error) {
@@ -72,7 +65,6 @@
 	return ENOSYS
 }
 
-//sys	accept(s int, rsa *RawSockaddrAny, addrlen *_Socklen) (fd int, err error)
 //sys	accept4(s int, rsa *RawSockaddrAny, addrlen *_Socklen, flags int) (fd int, err error)
 //sys	bind(s int, addr unsafe.Pointer, addrlen _Socklen) (err error)
 //sys	connect(s int, addr unsafe.Pointer, addrlen _Socklen) (err error)
@@ -144,30 +136,6 @@
 	return utimensat(AT_FDCWD, path, (*[2]Timespec)(unsafe.Pointer(&ts[0])), 0)
 }
 
-func Pipe(p []int) (err error) {
-	if len(p) != 2 {
-		return EINVAL
-	}
-	var pp [2]_C_int
-	err = pipe2(&pp, 0)
-	p[0] = int(pp[0])
-	p[1] = int(pp[1])
-	return
-}
-
-//sysnb	pipe2(p *[2]_C_int, flags int) (err error)
-
-func Pipe2(p []int, flags int) (err error) {
-	if len(p) != 2 {
-		return EINVAL
-	}
-	var pp [2]_C_int
-	err = pipe2(&pp, flags)
-	p[0] = int(pp[0])
-	p[1] = int(pp[1])
-	return
-}
-
 func (r *PtraceRegs) PC() uint64 { return r.Pc }
 
 func (r *PtraceRegs) SetPC(pc uint64) { r.Pc = pc }
@@ -192,28 +160,9 @@
 	rsa.Service_name_len = uint64(length)
 }
 
-<<<<<<< HEAD
-=======
-func InotifyInit() (fd int, err error) {
-	return InotifyInit1(0)
-}
-
->>>>>>> 14ca838f
 func Pause() error {
 	_, err := ppoll(nil, 0, nil, nil)
 	return err
-}
-
-func Poll(fds []PollFd, timeout int) (n int, err error) {
-	var ts *Timespec
-	if timeout >= 0 {
-		ts = new(Timespec)
-		*ts = NsecToTimespec(int64(timeout) * 1e6)
-	}
-	if len(fds) == 0 {
-		return ppoll(nil, 0, ts, nil)
-	}
-	return ppoll(&fds[0], len(fds), ts, nil)
 }
 
 func Renameat(olddirfd int, oldpath string, newdirfd int, newpath string) (err error) {
@@ -231,8 +180,4 @@
 		cmdlineLen++
 	}
 	return kexecFileLoad(kernelFd, initrdFd, cmdlineLen, cmdline, flags)
-}
-
-// dup2 exists because func Dup3 in syscall_linux.go references
-// it in an unreachable path. dup2 isn't available on arm64.
-func dup2(oldfd int, newfd int) error+}