--- conflicted
+++ resolved
@@ -13,10 +13,7 @@
 package unix
 
 import (
-<<<<<<< HEAD
-=======
 	"fmt"
->>>>>>> 14ca838f
 	"runtime"
 	"syscall"
 	"unsafe"
@@ -51,6 +48,30 @@
 	return unsafe.Pointer(&sa.raw), SizeofSockaddrCtl, nil
 }
 
+// SockaddrVM implements the Sockaddr interface for AF_VSOCK type sockets.
+// SockaddrVM provides access to Darwin VM sockets: a mechanism that enables
+// bidirectional communication between a hypervisor and its guest virtual
+// machines.
+type SockaddrVM struct {
+	// CID and Port specify a context ID and port address for a VM socket.
+	// Guests have a unique CID, and hosts may have a well-known CID of:
+	//  - VMADDR_CID_HYPERVISOR: refers to the hypervisor process.
+	//  - VMADDR_CID_LOCAL: refers to local communication (loopback).
+	//  - VMADDR_CID_HOST: refers to other processes on the host.
+	CID  uint32
+	Port uint32
+	raw  RawSockaddrVM
+}
+
+func (sa *SockaddrVM) sockaddr() (unsafe.Pointer, _Socklen, error) {
+	sa.raw.Len = SizeofSockaddrVM
+	sa.raw.Family = AF_VSOCK
+	sa.raw.Port = sa.Port
+	sa.raw.Cid = sa.CID
+
+	return unsafe.Pointer(&sa.raw), SizeofSockaddrVM, nil
+}
+
 func anyToSockaddrGOOS(fd int, rsa *RawSockaddrAny) (Sockaddr, error) {
 	switch rsa.Addr.Family {
 	case AF_SYSTEM:
@@ -61,6 +82,13 @@
 			sa.Unit = pp.Sc_unit
 			return sa, nil
 		}
+	case AF_VSOCK:
+		pp := (*RawSockaddrVM)(unsafe.Pointer(rsa))
+		sa := &SockaddrVM{
+			CID:  pp.Cid,
+			Port: pp.Port,
+		}
+		return sa, nil
 	}
 	return nil, EAFNOSUPPORT
 }
@@ -123,11 +151,7 @@
 	Forkattr    uint32
 }
 
-<<<<<<< HEAD
-//sysnb pipe() (r int, w int, err error)
-=======
 //sysnb	pipe(p *[2]int32) (err error)
->>>>>>> 14ca838f
 
 func Pipe(p []int) (err error) {
 	if len(p) != 2 {
@@ -135,8 +159,10 @@
 	}
 	var x [2]int32
 	err = pipe(&x)
-	p[0] = int(x[0])
-	p[1] = int(x[1])
+	if err == nil {
+		p[0] = int(x[0])
+		p[1] = int(x[1])
+	}
 	return
 }
 
@@ -328,11 +354,7 @@
 	return err
 }
 
-<<<<<<< HEAD
-//sys   sysctl(mib []_C_int, old *byte, oldlen *uintptr, new *byte, newlen uintptr) (err error) = SYS_SYSCTL
-=======
 //sys	sysctl(mib []_C_int, old *byte, oldlen *uintptr, new *byte, newlen uintptr) (err error) = SYS_SYSCTL
->>>>>>> 14ca838f
 
 func Uname(uname *Utsname) error {
 	mib := []_C_int{CTL_KERN, KERN_OSTYPE}
@@ -410,8 +432,25 @@
 	return x, err
 }
 
-func SysctlKinfoProcSlice(name string) ([]KinfoProc, error) {
-	mib, err := sysctlmib(name)
+func SysctlKinfoProc(name string, args ...int) (*KinfoProc, error) {
+	mib, err := sysctlmib(name, args...)
+	if err != nil {
+		return nil, err
+	}
+
+	var kinfo KinfoProc
+	n := uintptr(SizeofKinfoProc)
+	if err := sysctl(mib, (*byte)(unsafe.Pointer(&kinfo)), &n, nil, 0); err != nil {
+		return nil, err
+	}
+	if n != SizeofKinfoProc {
+		return nil, EIO
+	}
+	return &kinfo, nil
+}
+
+func SysctlKinfoProcSlice(name string, args ...int) ([]KinfoProc, error) {
+	mib, err := sysctlmib(name, args...)
 	if err != nil {
 		return nil, err
 	}
@@ -443,6 +482,11 @@
 }
 
 //sys	sendfile(infd int, outfd int, offset int64, len *int64, hdtr unsafe.Pointer, flags int) (err error)
+
+//sys	shmat(id int, addr uintptr, flag int) (ret uintptr, err error)
+//sys	shmctl(id int, cmd int, buf *SysvShmDesc) (result int, err error)
+//sys	shmdt(addr uintptr) (err error)
+//sys	shmget(key int, size int, flag int) (id int, err error)
 
 /*
  * Exposed directly
@@ -502,8 +546,8 @@
 //sys	Open(path string, mode int, perm uint32) (fd int, err error)
 //sys	Openat(dirfd int, path string, mode int, perm uint32) (fd int, err error)
 //sys	Pathconf(path string, name int) (val int, err error)
-//sys	Pread(fd int, p []byte, offset int64) (n int, err error)
-//sys	Pwrite(fd int, p []byte, offset int64) (n int, err error)
+//sys	pread(fd int, p []byte, offset int64) (n int, err error)
+//sys	pwrite(fd int, p []byte, offset int64) (n int, err error)
 //sys	read(fd int, p []byte) (n int, err error)
 //sys	Readlink(path string, buf []byte) (n int, err error)
 //sys	Readlinkat(dirfd int, path string, buf []byte) (n int, err error)
@@ -601,10 +645,6 @@
 // Msgget
 // Msgsnd
 // Msgrcv
-// Shmat
-// Shmctl
-// Shmdt
-// Shmget
 // Shm_open
 // Shm_unlink
 // Sem_open
