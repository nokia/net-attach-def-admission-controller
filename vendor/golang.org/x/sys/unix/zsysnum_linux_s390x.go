--- conflicted
+++ resolved
@@ -7,368 +7,371 @@
 package unix
 
 const (
-	SYS_EXIT                   = 1
-	SYS_FORK                   = 2
-	SYS_READ                   = 3
-	SYS_WRITE                  = 4
-	SYS_OPEN                   = 5
-	SYS_CLOSE                  = 6
-	SYS_RESTART_SYSCALL        = 7
-	SYS_CREAT                  = 8
-	SYS_LINK                   = 9
-	SYS_UNLINK                 = 10
-	SYS_EXECVE                 = 11
-	SYS_CHDIR                  = 12
-	SYS_MKNOD                  = 14
-	SYS_CHMOD                  = 15
-	SYS_LSEEK                  = 19
-	SYS_GETPID                 = 20
-	SYS_MOUNT                  = 21
-	SYS_UMOUNT                 = 22
-	SYS_PTRACE                 = 26
-	SYS_ALARM                  = 27
-	SYS_PAUSE                  = 29
-	SYS_UTIME                  = 30
-	SYS_ACCESS                 = 33
-	SYS_NICE                   = 34
-	SYS_SYNC                   = 36
-	SYS_KILL                   = 37
-	SYS_RENAME                 = 38
-	SYS_MKDIR                  = 39
-	SYS_RMDIR                  = 40
-	SYS_DUP                    = 41
-	SYS_PIPE                   = 42
-	SYS_TIMES                  = 43
-	SYS_BRK                    = 45
-	SYS_SIGNAL                 = 48
-	SYS_ACCT                   = 51
-	SYS_UMOUNT2                = 52
-	SYS_IOCTL                  = 54
-	SYS_FCNTL                  = 55
-	SYS_SETPGID                = 57
-	SYS_UMASK                  = 60
-	SYS_CHROOT                 = 61
-	SYS_USTAT                  = 62
-	SYS_DUP2                   = 63
-	SYS_GETPPID                = 64
-	SYS_GETPGRP                = 65
-	SYS_SETSID                 = 66
-	SYS_SIGACTION              = 67
-	SYS_SIGSUSPEND             = 72
-	SYS_SIGPENDING             = 73
-	SYS_SETHOSTNAME            = 74
-	SYS_SETRLIMIT              = 75
-	SYS_GETRUSAGE              = 77
-	SYS_GETTIMEOFDAY           = 78
-	SYS_SETTIMEOFDAY           = 79
-	SYS_SYMLINK                = 83
-	SYS_READLINK               = 85
-	SYS_USELIB                 = 86
-	SYS_SWAPON                 = 87
-	SYS_REBOOT                 = 88
-	SYS_READDIR                = 89
-	SYS_MMAP                   = 90
-	SYS_MUNMAP                 = 91
-	SYS_TRUNCATE               = 92
-	SYS_FTRUNCATE              = 93
-	SYS_FCHMOD                 = 94
-	SYS_GETPRIORITY            = 96
-	SYS_SETPRIORITY            = 97
-	SYS_STATFS                 = 99
-	SYS_FSTATFS                = 100
-	SYS_SOCKETCALL             = 102
-	SYS_SYSLOG                 = 103
-	SYS_SETITIMER              = 104
-	SYS_GETITIMER              = 105
-	SYS_STAT                   = 106
-	SYS_LSTAT                  = 107
-	SYS_FSTAT                  = 108
-	SYS_LOOKUP_DCOOKIE         = 110
-	SYS_VHANGUP                = 111
-	SYS_IDLE                   = 112
-	SYS_WAIT4                  = 114
-	SYS_SWAPOFF                = 115
-	SYS_SYSINFO                = 116
-	SYS_IPC                    = 117
-	SYS_FSYNC                  = 118
-	SYS_SIGRETURN              = 119
-	SYS_CLONE                  = 120
-	SYS_SETDOMAINNAME          = 121
-	SYS_UNAME                  = 122
-	SYS_ADJTIMEX               = 124
-	SYS_MPROTECT               = 125
-	SYS_SIGPROCMASK            = 126
-	SYS_CREATE_MODULE          = 127
-	SYS_INIT_MODULE            = 128
-	SYS_DELETE_MODULE          = 129
-	SYS_GET_KERNEL_SYMS        = 130
-	SYS_QUOTACTL               = 131
-	SYS_GETPGID                = 132
-	SYS_FCHDIR                 = 133
-	SYS_BDFLUSH                = 134
-	SYS_SYSFS                  = 135
-	SYS_PERSONALITY            = 136
-	SYS_AFS_SYSCALL            = 137
-	SYS_GETDENTS               = 141
-	SYS_SELECT                 = 142
-	SYS_FLOCK                  = 143
-	SYS_MSYNC                  = 144
-	SYS_READV                  = 145
-	SYS_WRITEV                 = 146
-	SYS_GETSID                 = 147
-	SYS_FDATASYNC              = 148
-	SYS__SYSCTL                = 149
-	SYS_MLOCK                  = 150
-	SYS_MUNLOCK                = 151
-	SYS_MLOCKALL               = 152
-	SYS_MUNLOCKALL             = 153
-	SYS_SCHED_SETPARAM         = 154
-	SYS_SCHED_GETPARAM         = 155
-	SYS_SCHED_SETSCHEDULER     = 156
-	SYS_SCHED_GETSCHEDULER     = 157
-	SYS_SCHED_YIELD            = 158
-	SYS_SCHED_GET_PRIORITY_MAX = 159
-	SYS_SCHED_GET_PRIORITY_MIN = 160
-	SYS_SCHED_RR_GET_INTERVAL  = 161
-	SYS_NANOSLEEP              = 162
-	SYS_MREMAP                 = 163
-	SYS_QUERY_MODULE           = 167
-	SYS_POLL                   = 168
-	SYS_NFSSERVCTL             = 169
-	SYS_PRCTL                  = 172
-	SYS_RT_SIGRETURN           = 173
-	SYS_RT_SIGACTION           = 174
-	SYS_RT_SIGPROCMASK         = 175
-	SYS_RT_SIGPENDING          = 176
-	SYS_RT_SIGTIMEDWAIT        = 177
-	SYS_RT_SIGQUEUEINFO        = 178
-	SYS_RT_SIGSUSPEND          = 179
-	SYS_PREAD64                = 180
-	SYS_PWRITE64               = 181
-	SYS_GETCWD                 = 183
-	SYS_CAPGET                 = 184
-	SYS_CAPSET                 = 185
-	SYS_SIGALTSTACK            = 186
-	SYS_SENDFILE               = 187
-	SYS_GETPMSG                = 188
-	SYS_PUTPMSG                = 189
-	SYS_VFORK                  = 190
-	SYS_GETRLIMIT              = 191
-	SYS_LCHOWN                 = 198
-	SYS_GETUID                 = 199
-	SYS_GETGID                 = 200
-	SYS_GETEUID                = 201
-	SYS_GETEGID                = 202
-	SYS_SETREUID               = 203
-	SYS_SETREGID               = 204
-	SYS_GETGROUPS              = 205
-	SYS_SETGROUPS              = 206
-	SYS_FCHOWN                 = 207
-	SYS_SETRESUID              = 208
-	SYS_GETRESUID              = 209
-	SYS_SETRESGID              = 210
-	SYS_GETRESGID              = 211
-	SYS_CHOWN                  = 212
-	SYS_SETUID                 = 213
-	SYS_SETGID                 = 214
-	SYS_SETFSUID               = 215
-	SYS_SETFSGID               = 216
-	SYS_PIVOT_ROOT             = 217
-	SYS_MINCORE                = 218
-	SYS_MADVISE                = 219
-	SYS_GETDENTS64             = 220
-	SYS_READAHEAD              = 222
-	SYS_SETXATTR               = 224
-	SYS_LSETXATTR              = 225
-	SYS_FSETXATTR              = 226
-	SYS_GETXATTR               = 227
-	SYS_LGETXATTR              = 228
-	SYS_FGETXATTR              = 229
-	SYS_LISTXATTR              = 230
-	SYS_LLISTXATTR             = 231
-	SYS_FLISTXATTR             = 232
-	SYS_REMOVEXATTR            = 233
-	SYS_LREMOVEXATTR           = 234
-	SYS_FREMOVEXATTR           = 235
-	SYS_GETTID                 = 236
-	SYS_TKILL                  = 237
-	SYS_FUTEX                  = 238
-	SYS_SCHED_SETAFFINITY      = 239
-	SYS_SCHED_GETAFFINITY      = 240
-	SYS_TGKILL                 = 241
-	SYS_IO_SETUP               = 243
-	SYS_IO_DESTROY             = 244
-	SYS_IO_GETEVENTS           = 245
-	SYS_IO_SUBMIT              = 246
-	SYS_IO_CANCEL              = 247
-	SYS_EXIT_GROUP             = 248
-	SYS_EPOLL_CREATE           = 249
-	SYS_EPOLL_CTL              = 250
-	SYS_EPOLL_WAIT             = 251
-	SYS_SET_TID_ADDRESS        = 252
-	SYS_FADVISE64              = 253
-	SYS_TIMER_CREATE           = 254
-	SYS_TIMER_SETTIME          = 255
-	SYS_TIMER_GETTIME          = 256
-	SYS_TIMER_GETOVERRUN       = 257
-	SYS_TIMER_DELETE           = 258
-	SYS_CLOCK_SETTIME          = 259
-	SYS_CLOCK_GETTIME          = 260
-	SYS_CLOCK_GETRES           = 261
-	SYS_CLOCK_NANOSLEEP        = 262
-	SYS_STATFS64               = 265
-	SYS_FSTATFS64              = 266
-	SYS_REMAP_FILE_PAGES       = 267
-	SYS_MBIND                  = 268
-	SYS_GET_MEMPOLICY          = 269
-	SYS_SET_MEMPOLICY          = 270
-	SYS_MQ_OPEN                = 271
-	SYS_MQ_UNLINK              = 272
-	SYS_MQ_TIMEDSEND           = 273
-	SYS_MQ_TIMEDRECEIVE        = 274
-	SYS_MQ_NOTIFY              = 275
-	SYS_MQ_GETSETATTR          = 276
-	SYS_KEXEC_LOAD             = 277
-	SYS_ADD_KEY                = 278
-	SYS_REQUEST_KEY            = 279
-	SYS_KEYCTL                 = 280
-	SYS_WAITID                 = 281
-	SYS_IOPRIO_SET             = 282
-	SYS_IOPRIO_GET             = 283
-	SYS_INOTIFY_INIT           = 284
-	SYS_INOTIFY_ADD_WATCH      = 285
-	SYS_INOTIFY_RM_WATCH       = 286
-	SYS_MIGRATE_PAGES          = 287
-	SYS_OPENAT                 = 288
-	SYS_MKDIRAT                = 289
-	SYS_MKNODAT                = 290
-	SYS_FCHOWNAT               = 291
-	SYS_FUTIMESAT              = 292
-	SYS_NEWFSTATAT             = 293
-	SYS_UNLINKAT               = 294
-	SYS_RENAMEAT               = 295
-	SYS_LINKAT                 = 296
-	SYS_SYMLINKAT              = 297
-	SYS_READLINKAT             = 298
-	SYS_FCHMODAT               = 299
-	SYS_FACCESSAT              = 300
-	SYS_PSELECT6               = 301
-	SYS_PPOLL                  = 302
-	SYS_UNSHARE                = 303
-	SYS_SET_ROBUST_LIST        = 304
-	SYS_GET_ROBUST_LIST        = 305
-	SYS_SPLICE                 = 306
-	SYS_SYNC_FILE_RANGE        = 307
-	SYS_TEE                    = 308
-	SYS_VMSPLICE               = 309
-	SYS_MOVE_PAGES             = 310
-	SYS_GETCPU                 = 311
-	SYS_EPOLL_PWAIT            = 312
-	SYS_UTIMES                 = 313
-	SYS_FALLOCATE              = 314
-	SYS_UTIMENSAT              = 315
-	SYS_SIGNALFD               = 316
-	SYS_TIMERFD                = 317
-	SYS_EVENTFD                = 318
-	SYS_TIMERFD_CREATE         = 319
-	SYS_TIMERFD_SETTIME        = 320
-	SYS_TIMERFD_GETTIME        = 321
-	SYS_SIGNALFD4              = 322
-	SYS_EVENTFD2               = 323
-	SYS_INOTIFY_INIT1          = 324
-	SYS_PIPE2                  = 325
-	SYS_DUP3                   = 326
-	SYS_EPOLL_CREATE1          = 327
-	SYS_PREADV                 = 328
-	SYS_PWRITEV                = 329
-	SYS_RT_TGSIGQUEUEINFO      = 330
-	SYS_PERF_EVENT_OPEN        = 331
-	SYS_FANOTIFY_INIT          = 332
-	SYS_FANOTIFY_MARK          = 333
-	SYS_PRLIMIT64              = 334
-	SYS_NAME_TO_HANDLE_AT      = 335
-	SYS_OPEN_BY_HANDLE_AT      = 336
-	SYS_CLOCK_ADJTIME          = 337
-	SYS_SYNCFS                 = 338
-	SYS_SETNS                  = 339
-	SYS_PROCESS_VM_READV       = 340
-	SYS_PROCESS_VM_WRITEV      = 341
-	SYS_S390_RUNTIME_INSTR     = 342
-	SYS_KCMP                   = 343
-	SYS_FINIT_MODULE           = 344
-	SYS_SCHED_SETATTR          = 345
-	SYS_SCHED_GETATTR          = 346
-	SYS_RENAMEAT2              = 347
-	SYS_SECCOMP                = 348
-	SYS_GETRANDOM              = 349
-	SYS_MEMFD_CREATE           = 350
-	SYS_BPF                    = 351
-	SYS_S390_PCI_MMIO_WRITE    = 352
-	SYS_S390_PCI_MMIO_READ     = 353
-	SYS_EXECVEAT               = 354
-	SYS_USERFAULTFD            = 355
-	SYS_MEMBARRIER             = 356
-	SYS_RECVMMSG               = 357
-	SYS_SENDMMSG               = 358
-	SYS_SOCKET                 = 359
-	SYS_SOCKETPAIR             = 360
-	SYS_BIND                   = 361
-	SYS_CONNECT                = 362
-	SYS_LISTEN                 = 363
-	SYS_ACCEPT4                = 364
-	SYS_GETSOCKOPT             = 365
-	SYS_SETSOCKOPT             = 366
-	SYS_GETSOCKNAME            = 367
-	SYS_GETPEERNAME            = 368
-	SYS_SENDTO                 = 369
-	SYS_SENDMSG                = 370
-	SYS_RECVFROM               = 371
-	SYS_RECVMSG                = 372
-	SYS_SHUTDOWN               = 373
-	SYS_MLOCK2                 = 374
-	SYS_COPY_FILE_RANGE        = 375
-	SYS_PREADV2                = 376
-	SYS_PWRITEV2               = 377
-	SYS_S390_GUARDED_STORAGE   = 378
-	SYS_STATX                  = 379
-	SYS_S390_STHYI             = 380
-	SYS_KEXEC_FILE_LOAD        = 381
-	SYS_IO_PGETEVENTS          = 382
-	SYS_RSEQ                   = 383
-	SYS_PKEY_MPROTECT          = 384
-	SYS_PKEY_ALLOC             = 385
-	SYS_PKEY_FREE              = 386
-	SYS_SEMTIMEDOP             = 392
-	SYS_SEMGET                 = 393
-	SYS_SEMCTL                 = 394
-	SYS_SHMGET                 = 395
-	SYS_SHMCTL                 = 396
-	SYS_SHMAT                  = 397
-	SYS_SHMDT                  = 398
-	SYS_MSGGET                 = 399
-	SYS_MSGSND                 = 400
-	SYS_MSGRCV                 = 401
-	SYS_MSGCTL                 = 402
-	SYS_PIDFD_SEND_SIGNAL      = 424
-	SYS_IO_URING_SETUP         = 425
-	SYS_IO_URING_ENTER         = 426
-	SYS_IO_URING_REGISTER      = 427
-	SYS_OPEN_TREE              = 428
-	SYS_MOVE_MOUNT             = 429
-	SYS_FSOPEN                 = 430
-	SYS_FSCONFIG               = 431
-	SYS_FSMOUNT                = 432
-	SYS_FSPICK                 = 433
-	SYS_PIDFD_OPEN             = 434
-	SYS_CLONE3                 = 435
-	SYS_CLOSE_RANGE            = 436
-	SYS_OPENAT2                = 437
-	SYS_PIDFD_GETFD            = 438
-	SYS_FACCESSAT2             = 439
-<<<<<<< HEAD
-=======
-	SYS_PROCESS_MADVISE        = 440
-	SYS_EPOLL_PWAIT2           = 441
-	SYS_MOUNT_SETATTR          = 442
->>>>>>> 14ca838f
+	SYS_EXIT                    = 1
+	SYS_FORK                    = 2
+	SYS_READ                    = 3
+	SYS_WRITE                   = 4
+	SYS_OPEN                    = 5
+	SYS_CLOSE                   = 6
+	SYS_RESTART_SYSCALL         = 7
+	SYS_CREAT                   = 8
+	SYS_LINK                    = 9
+	SYS_UNLINK                  = 10
+	SYS_EXECVE                  = 11
+	SYS_CHDIR                   = 12
+	SYS_MKNOD                   = 14
+	SYS_CHMOD                   = 15
+	SYS_LSEEK                   = 19
+	SYS_GETPID                  = 20
+	SYS_MOUNT                   = 21
+	SYS_UMOUNT                  = 22
+	SYS_PTRACE                  = 26
+	SYS_ALARM                   = 27
+	SYS_PAUSE                   = 29
+	SYS_UTIME                   = 30
+	SYS_ACCESS                  = 33
+	SYS_NICE                    = 34
+	SYS_SYNC                    = 36
+	SYS_KILL                    = 37
+	SYS_RENAME                  = 38
+	SYS_MKDIR                   = 39
+	SYS_RMDIR                   = 40
+	SYS_DUP                     = 41
+	SYS_PIPE                    = 42
+	SYS_TIMES                   = 43
+	SYS_BRK                     = 45
+	SYS_SIGNAL                  = 48
+	SYS_ACCT                    = 51
+	SYS_UMOUNT2                 = 52
+	SYS_IOCTL                   = 54
+	SYS_FCNTL                   = 55
+	SYS_SETPGID                 = 57
+	SYS_UMASK                   = 60
+	SYS_CHROOT                  = 61
+	SYS_USTAT                   = 62
+	SYS_DUP2                    = 63
+	SYS_GETPPID                 = 64
+	SYS_GETPGRP                 = 65
+	SYS_SETSID                  = 66
+	SYS_SIGACTION               = 67
+	SYS_SIGSUSPEND              = 72
+	SYS_SIGPENDING              = 73
+	SYS_SETHOSTNAME             = 74
+	SYS_SETRLIMIT               = 75
+	SYS_GETRUSAGE               = 77
+	SYS_GETTIMEOFDAY            = 78
+	SYS_SETTIMEOFDAY            = 79
+	SYS_SYMLINK                 = 83
+	SYS_READLINK                = 85
+	SYS_USELIB                  = 86
+	SYS_SWAPON                  = 87
+	SYS_REBOOT                  = 88
+	SYS_READDIR                 = 89
+	SYS_MMAP                    = 90
+	SYS_MUNMAP                  = 91
+	SYS_TRUNCATE                = 92
+	SYS_FTRUNCATE               = 93
+	SYS_FCHMOD                  = 94
+	SYS_GETPRIORITY             = 96
+	SYS_SETPRIORITY             = 97
+	SYS_STATFS                  = 99
+	SYS_FSTATFS                 = 100
+	SYS_SOCKETCALL              = 102
+	SYS_SYSLOG                  = 103
+	SYS_SETITIMER               = 104
+	SYS_GETITIMER               = 105
+	SYS_STAT                    = 106
+	SYS_LSTAT                   = 107
+	SYS_FSTAT                   = 108
+	SYS_LOOKUP_DCOOKIE          = 110
+	SYS_VHANGUP                 = 111
+	SYS_IDLE                    = 112
+	SYS_WAIT4                   = 114
+	SYS_SWAPOFF                 = 115
+	SYS_SYSINFO                 = 116
+	SYS_IPC                     = 117
+	SYS_FSYNC                   = 118
+	SYS_SIGRETURN               = 119
+	SYS_CLONE                   = 120
+	SYS_SETDOMAINNAME           = 121
+	SYS_UNAME                   = 122
+	SYS_ADJTIMEX                = 124
+	SYS_MPROTECT                = 125
+	SYS_SIGPROCMASK             = 126
+	SYS_CREATE_MODULE           = 127
+	SYS_INIT_MODULE             = 128
+	SYS_DELETE_MODULE           = 129
+	SYS_GET_KERNEL_SYMS         = 130
+	SYS_QUOTACTL                = 131
+	SYS_GETPGID                 = 132
+	SYS_FCHDIR                  = 133
+	SYS_BDFLUSH                 = 134
+	SYS_SYSFS                   = 135
+	SYS_PERSONALITY             = 136
+	SYS_AFS_SYSCALL             = 137
+	SYS_GETDENTS                = 141
+	SYS_SELECT                  = 142
+	SYS_FLOCK                   = 143
+	SYS_MSYNC                   = 144
+	SYS_READV                   = 145
+	SYS_WRITEV                  = 146
+	SYS_GETSID                  = 147
+	SYS_FDATASYNC               = 148
+	SYS__SYSCTL                 = 149
+	SYS_MLOCK                   = 150
+	SYS_MUNLOCK                 = 151
+	SYS_MLOCKALL                = 152
+	SYS_MUNLOCKALL              = 153
+	SYS_SCHED_SETPARAM          = 154
+	SYS_SCHED_GETPARAM          = 155
+	SYS_SCHED_SETSCHEDULER      = 156
+	SYS_SCHED_GETSCHEDULER      = 157
+	SYS_SCHED_YIELD             = 158
+	SYS_SCHED_GET_PRIORITY_MAX  = 159
+	SYS_SCHED_GET_PRIORITY_MIN  = 160
+	SYS_SCHED_RR_GET_INTERVAL   = 161
+	SYS_NANOSLEEP               = 162
+	SYS_MREMAP                  = 163
+	SYS_QUERY_MODULE            = 167
+	SYS_POLL                    = 168
+	SYS_NFSSERVCTL              = 169
+	SYS_PRCTL                   = 172
+	SYS_RT_SIGRETURN            = 173
+	SYS_RT_SIGACTION            = 174
+	SYS_RT_SIGPROCMASK          = 175
+	SYS_RT_SIGPENDING           = 176
+	SYS_RT_SIGTIMEDWAIT         = 177
+	SYS_RT_SIGQUEUEINFO         = 178
+	SYS_RT_SIGSUSPEND           = 179
+	SYS_PREAD64                 = 180
+	SYS_PWRITE64                = 181
+	SYS_GETCWD                  = 183
+	SYS_CAPGET                  = 184
+	SYS_CAPSET                  = 185
+	SYS_SIGALTSTACK             = 186
+	SYS_SENDFILE                = 187
+	SYS_GETPMSG                 = 188
+	SYS_PUTPMSG                 = 189
+	SYS_VFORK                   = 190
+	SYS_GETRLIMIT               = 191
+	SYS_LCHOWN                  = 198
+	SYS_GETUID                  = 199
+	SYS_GETGID                  = 200
+	SYS_GETEUID                 = 201
+	SYS_GETEGID                 = 202
+	SYS_SETREUID                = 203
+	SYS_SETREGID                = 204
+	SYS_GETGROUPS               = 205
+	SYS_SETGROUPS               = 206
+	SYS_FCHOWN                  = 207
+	SYS_SETRESUID               = 208
+	SYS_GETRESUID               = 209
+	SYS_SETRESGID               = 210
+	SYS_GETRESGID               = 211
+	SYS_CHOWN                   = 212
+	SYS_SETUID                  = 213
+	SYS_SETGID                  = 214
+	SYS_SETFSUID                = 215
+	SYS_SETFSGID                = 216
+	SYS_PIVOT_ROOT              = 217
+	SYS_MINCORE                 = 218
+	SYS_MADVISE                 = 219
+	SYS_GETDENTS64              = 220
+	SYS_READAHEAD               = 222
+	SYS_SETXATTR                = 224
+	SYS_LSETXATTR               = 225
+	SYS_FSETXATTR               = 226
+	SYS_GETXATTR                = 227
+	SYS_LGETXATTR               = 228
+	SYS_FGETXATTR               = 229
+	SYS_LISTXATTR               = 230
+	SYS_LLISTXATTR              = 231
+	SYS_FLISTXATTR              = 232
+	SYS_REMOVEXATTR             = 233
+	SYS_LREMOVEXATTR            = 234
+	SYS_FREMOVEXATTR            = 235
+	SYS_GETTID                  = 236
+	SYS_TKILL                   = 237
+	SYS_FUTEX                   = 238
+	SYS_SCHED_SETAFFINITY       = 239
+	SYS_SCHED_GETAFFINITY       = 240
+	SYS_TGKILL                  = 241
+	SYS_IO_SETUP                = 243
+	SYS_IO_DESTROY              = 244
+	SYS_IO_GETEVENTS            = 245
+	SYS_IO_SUBMIT               = 246
+	SYS_IO_CANCEL               = 247
+	SYS_EXIT_GROUP              = 248
+	SYS_EPOLL_CREATE            = 249
+	SYS_EPOLL_CTL               = 250
+	SYS_EPOLL_WAIT              = 251
+	SYS_SET_TID_ADDRESS         = 252
+	SYS_FADVISE64               = 253
+	SYS_TIMER_CREATE            = 254
+	SYS_TIMER_SETTIME           = 255
+	SYS_TIMER_GETTIME           = 256
+	SYS_TIMER_GETOVERRUN        = 257
+	SYS_TIMER_DELETE            = 258
+	SYS_CLOCK_SETTIME           = 259
+	SYS_CLOCK_GETTIME           = 260
+	SYS_CLOCK_GETRES            = 261
+	SYS_CLOCK_NANOSLEEP         = 262
+	SYS_STATFS64                = 265
+	SYS_FSTATFS64               = 266
+	SYS_REMAP_FILE_PAGES        = 267
+	SYS_MBIND                   = 268
+	SYS_GET_MEMPOLICY           = 269
+	SYS_SET_MEMPOLICY           = 270
+	SYS_MQ_OPEN                 = 271
+	SYS_MQ_UNLINK               = 272
+	SYS_MQ_TIMEDSEND            = 273
+	SYS_MQ_TIMEDRECEIVE         = 274
+	SYS_MQ_NOTIFY               = 275
+	SYS_MQ_GETSETATTR           = 276
+	SYS_KEXEC_LOAD              = 277
+	SYS_ADD_KEY                 = 278
+	SYS_REQUEST_KEY             = 279
+	SYS_KEYCTL                  = 280
+	SYS_WAITID                  = 281
+	SYS_IOPRIO_SET              = 282
+	SYS_IOPRIO_GET              = 283
+	SYS_INOTIFY_INIT            = 284
+	SYS_INOTIFY_ADD_WATCH       = 285
+	SYS_INOTIFY_RM_WATCH        = 286
+	SYS_MIGRATE_PAGES           = 287
+	SYS_OPENAT                  = 288
+	SYS_MKDIRAT                 = 289
+	SYS_MKNODAT                 = 290
+	SYS_FCHOWNAT                = 291
+	SYS_FUTIMESAT               = 292
+	SYS_NEWFSTATAT              = 293
+	SYS_UNLINKAT                = 294
+	SYS_RENAMEAT                = 295
+	SYS_LINKAT                  = 296
+	SYS_SYMLINKAT               = 297
+	SYS_READLINKAT              = 298
+	SYS_FCHMODAT                = 299
+	SYS_FACCESSAT               = 300
+	SYS_PSELECT6                = 301
+	SYS_PPOLL                   = 302
+	SYS_UNSHARE                 = 303
+	SYS_SET_ROBUST_LIST         = 304
+	SYS_GET_ROBUST_LIST         = 305
+	SYS_SPLICE                  = 306
+	SYS_SYNC_FILE_RANGE         = 307
+	SYS_TEE                     = 308
+	SYS_VMSPLICE                = 309
+	SYS_MOVE_PAGES              = 310
+	SYS_GETCPU                  = 311
+	SYS_EPOLL_PWAIT             = 312
+	SYS_UTIMES                  = 313
+	SYS_FALLOCATE               = 314
+	SYS_UTIMENSAT               = 315
+	SYS_SIGNALFD                = 316
+	SYS_TIMERFD                 = 317
+	SYS_EVENTFD                 = 318
+	SYS_TIMERFD_CREATE          = 319
+	SYS_TIMERFD_SETTIME         = 320
+	SYS_TIMERFD_GETTIME         = 321
+	SYS_SIGNALFD4               = 322
+	SYS_EVENTFD2                = 323
+	SYS_INOTIFY_INIT1           = 324
+	SYS_PIPE2                   = 325
+	SYS_DUP3                    = 326
+	SYS_EPOLL_CREATE1           = 327
+	SYS_PREADV                  = 328
+	SYS_PWRITEV                 = 329
+	SYS_RT_TGSIGQUEUEINFO       = 330
+	SYS_PERF_EVENT_OPEN         = 331
+	SYS_FANOTIFY_INIT           = 332
+	SYS_FANOTIFY_MARK           = 333
+	SYS_PRLIMIT64               = 334
+	SYS_NAME_TO_HANDLE_AT       = 335
+	SYS_OPEN_BY_HANDLE_AT       = 336
+	SYS_CLOCK_ADJTIME           = 337
+	SYS_SYNCFS                  = 338
+	SYS_SETNS                   = 339
+	SYS_PROCESS_VM_READV        = 340
+	SYS_PROCESS_VM_WRITEV       = 341
+	SYS_S390_RUNTIME_INSTR      = 342
+	SYS_KCMP                    = 343
+	SYS_FINIT_MODULE            = 344
+	SYS_SCHED_SETATTR           = 345
+	SYS_SCHED_GETATTR           = 346
+	SYS_RENAMEAT2               = 347
+	SYS_SECCOMP                 = 348
+	SYS_GETRANDOM               = 349
+	SYS_MEMFD_CREATE            = 350
+	SYS_BPF                     = 351
+	SYS_S390_PCI_MMIO_WRITE     = 352
+	SYS_S390_PCI_MMIO_READ      = 353
+	SYS_EXECVEAT                = 354
+	SYS_USERFAULTFD             = 355
+	SYS_MEMBARRIER              = 356
+	SYS_RECVMMSG                = 357
+	SYS_SENDMMSG                = 358
+	SYS_SOCKET                  = 359
+	SYS_SOCKETPAIR              = 360
+	SYS_BIND                    = 361
+	SYS_CONNECT                 = 362
+	SYS_LISTEN                  = 363
+	SYS_ACCEPT4                 = 364
+	SYS_GETSOCKOPT              = 365
+	SYS_SETSOCKOPT              = 366
+	SYS_GETSOCKNAME             = 367
+	SYS_GETPEERNAME             = 368
+	SYS_SENDTO                  = 369
+	SYS_SENDMSG                 = 370
+	SYS_RECVFROM                = 371
+	SYS_RECVMSG                 = 372
+	SYS_SHUTDOWN                = 373
+	SYS_MLOCK2                  = 374
+	SYS_COPY_FILE_RANGE         = 375
+	SYS_PREADV2                 = 376
+	SYS_PWRITEV2                = 377
+	SYS_S390_GUARDED_STORAGE    = 378
+	SYS_STATX                   = 379
+	SYS_S390_STHYI              = 380
+	SYS_KEXEC_FILE_LOAD         = 381
+	SYS_IO_PGETEVENTS           = 382
+	SYS_RSEQ                    = 383
+	SYS_PKEY_MPROTECT           = 384
+	SYS_PKEY_ALLOC              = 385
+	SYS_PKEY_FREE               = 386
+	SYS_SEMTIMEDOP              = 392
+	SYS_SEMGET                  = 393
+	SYS_SEMCTL                  = 394
+	SYS_SHMGET                  = 395
+	SYS_SHMCTL                  = 396
+	SYS_SHMAT                   = 397
+	SYS_SHMDT                   = 398
+	SYS_MSGGET                  = 399
+	SYS_MSGSND                  = 400
+	SYS_MSGRCV                  = 401
+	SYS_MSGCTL                  = 402
+	SYS_PIDFD_SEND_SIGNAL       = 424
+	SYS_IO_URING_SETUP          = 425
+	SYS_IO_URING_ENTER          = 426
+	SYS_IO_URING_REGISTER       = 427
+	SYS_OPEN_TREE               = 428
+	SYS_MOVE_MOUNT              = 429
+	SYS_FSOPEN                  = 430
+	SYS_FSCONFIG                = 431
+	SYS_FSMOUNT                 = 432
+	SYS_FSPICK                  = 433
+	SYS_PIDFD_OPEN              = 434
+	SYS_CLONE3                  = 435
+	SYS_CLOSE_RANGE             = 436
+	SYS_OPENAT2                 = 437
+	SYS_PIDFD_GETFD             = 438
+	SYS_FACCESSAT2              = 439
+	SYS_PROCESS_MADVISE         = 440
+	SYS_EPOLL_PWAIT2            = 441
+	SYS_MOUNT_SETATTR           = 442
+	SYS_QUOTACTL_FD             = 443
+	SYS_LANDLOCK_CREATE_RULESET = 444
+	SYS_LANDLOCK_ADD_RULE       = 445
+	SYS_LANDLOCK_RESTRICT_SELF  = 446
+	SYS_PROCESS_MRELEASE        = 448
+	SYS_FUTEX_WAITV             = 449
 )