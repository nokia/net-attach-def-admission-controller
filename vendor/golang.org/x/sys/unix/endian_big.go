--- conflicted
+++ resolved
@@ -2,10 +2,7 @@
 // Use of this source code is governed by a BSD-style
 // license that can be found in the LICENSE file.
 //
-<<<<<<< HEAD
-=======
 //go:build armbe || arm64be || m68k || mips || mips64 || mips64p32 || ppc || ppc64 || s390 || s390x || shbe || sparc || sparc64
->>>>>>> 14ca838f
 // +build armbe arm64be m68k mips mips64 mips64p32 ppc ppc64 s390 s390x shbe sparc sparc64
 
 package unix
