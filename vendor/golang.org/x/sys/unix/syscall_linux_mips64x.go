// Copyright 2015 The Go Authors. All rights reserved.
// Use of this source code is governed by a BSD-style
// license that can be found in the LICENSE file.

//go:build linux && (mips64 || mips64le)
// +build linux
// +build mips64 mips64le

package unix

//sys	dup2(oldfd int, newfd int) (err error)
//sysnb	EpollCreate(size int) (fd int, err error)
//sys	EpollWait(epfd int, events []EpollEvent, msec int) (n int, err error)
//sys	Fadvise(fd int, offset int64, length int64, advice int) (err error) = SYS_FADVISE64
//sys	Fchown(fd int, uid int, gid int) (err error)
//sys	Fstatfs(fd int, buf *Statfs_t) (err error)
//sys	Ftruncate(fd int, length int64) (err error)
//sysnb	Getegid() (egid int)
//sysnb	Geteuid() (euid int)
//sysnb	Getgid() (gid int)
//sysnb	Getrlimit(resource int, rlim *Rlimit) (err error)
//sysnb	Getuid() (uid int)
//sys	Lchown(path string, uid int, gid int) (err error)
//sys	Listen(s int, n int) (err error)
//sys	Pause() (err error)
//sys	Pread(fd int, p []byte, offset int64) (n int, err error) = SYS_PREAD64
//sys	Pwrite(fd int, p []byte, offset int64) (n int, err error) = SYS_PWRITE64
//sys	Renameat(olddirfd int, oldpath string, newdirfd int, newpath string) (err error)
//sys	Seek(fd int, offset int64, whence int) (off int64, err error) = SYS_LSEEK

func Select(nfd int, r *FdSet, w *FdSet, e *FdSet, timeout *Timeval) (n int, err error) {
	var ts *Timespec
	if timeout != nil {
		ts = &Timespec{Sec: timeout.Sec, Nsec: timeout.Usec * 1000}
	}
	return Pselect(nfd, r, w, e, ts, nil)
}

//sys	sendfile(outfd int, infd int, offset *int64, count int) (written int, err error)
//sys	setfsgid(gid int) (prev int, err error)
//sys	setfsuid(uid int) (prev int, err error)
//sysnb	Setregid(rgid int, egid int) (err error)
//sysnb	Setresgid(rgid int, egid int, sgid int) (err error)
//sysnb	Setresuid(ruid int, euid int, suid int) (err error)
//sysnb	Setrlimit(resource int, rlim *Rlimit) (err error)
//sysnb	Setreuid(ruid int, euid int) (err error)
//sys	Shutdown(fd int, how int) (err error)
//sys	Splice(rfd int, roff *int64, wfd int, woff *int64, len int, flags int) (n int64, err error)
//sys	Statfs(path string, buf *Statfs_t) (err error)
//sys	SyncFileRange(fd int, off int64, n int64, flags int) (err error)
//sys	Truncate(path string, length int64) (err error)
//sys	Ustat(dev int, ubuf *Ustat_t) (err error)
//sys	accept(s int, rsa *RawSockaddrAny, addrlen *_Socklen) (fd int, err error)
//sys	accept4(s int, rsa *RawSockaddrAny, addrlen *_Socklen, flags int) (fd int, err error)
//sys	bind(s int, addr unsafe.Pointer, addrlen _Socklen) (err error)
//sys	connect(s int, addr unsafe.Pointer, addrlen _Socklen) (err error)
//sysnb	getgroups(n int, list *_Gid_t) (nn int, err error)
//sysnb	setgroups(n int, list *_Gid_t) (err error)
//sys	getsockopt(s int, level int, name int, val unsafe.Pointer, vallen *_Socklen) (err error)
//sys	setsockopt(s int, level int, name int, val unsafe.Pointer, vallen uintptr) (err error)
//sysnb	socket(domain int, typ int, proto int) (fd int, err error)
//sysnb	socketpair(domain int, typ int, proto int, fd *[2]int32) (err error)
//sysnb	getpeername(fd int, rsa *RawSockaddrAny, addrlen *_Socklen) (err error)
//sysnb	getsockname(fd int, rsa *RawSockaddrAny, addrlen *_Socklen) (err error)
//sys	recvfrom(fd int, p []byte, flags int, from *RawSockaddrAny, fromlen *_Socklen) (n int, err error)
//sys	sendto(s int, buf []byte, flags int, to unsafe.Pointer, addrlen _Socklen) (err error)
//sys	recvmsg(s int, msg *Msghdr, flags int) (n int, err error)
//sys	sendmsg(s int, msg *Msghdr, flags int) (n int, err error)
//sys	mmap(addr uintptr, length uintptr, prot int, flags int, fd int, offset int64) (xaddr uintptr, err error)

//sys	futimesat(dirfd int, path string, times *[2]Timeval) (err error)
//sysnb	Gettimeofday(tv *Timeval) (err error)

func Time(t *Time_t) (tt Time_t, err error) {
	var tv Timeval
	err = Gettimeofday(&tv)
	if err != nil {
		return 0, err
	}
	if t != nil {
		*t = Time_t(tv.Sec)
	}
	return Time_t(tv.Sec), nil
}

//sys	Utime(path string, buf *Utimbuf) (err error)
//sys	utimes(path string, times *[2]Timeval) (err error)

func setTimespec(sec, nsec int64) Timespec {
	return Timespec{Sec: sec, Nsec: nsec}
}

func setTimeval(sec, usec int64) Timeval {
	return Timeval{Sec: sec, Usec: usec}
}

func Pipe(p []int) (err error) {
	if len(p) != 2 {
		return EINVAL
	}
	var pp [2]_C_int
	err = pipe2(&pp, 0)
	p[0] = int(pp[0])
	p[1] = int(pp[1])
	return
}

//sysnb	pipe2(p *[2]_C_int, flags int) (err error)

func Pipe2(p []int, flags int) (err error) {
	if len(p) != 2 {
		return EINVAL
	}
	var pp [2]_C_int
	err = pipe2(&pp, flags)
	p[0] = int(pp[0])
	p[1] = int(pp[1])
	return
}

func Ioperm(from int, num int, on int) (err error) {
	return ENOSYS
}

func Iopl(level int) (err error) {
	return ENOSYS
}

type stat_t struct {
	Dev        uint32
	Pad0       [3]int32
	Ino        uint64
	Mode       uint32
	Nlink      uint32
	Uid        uint32
	Gid        uint32
	Rdev       uint32
	Pad1       [3]uint32
	Size       int64
	Atime      uint32
	Atime_nsec uint32
	Mtime      uint32
	Mtime_nsec uint32
	Ctime      uint32
	Ctime_nsec uint32
	Blksize    uint32
	Pad2       uint32
	Blocks     int64
}

//sys	fstat(fd int, st *stat_t) (err error)
//sys	fstatat(dirfd int, path string, st *stat_t, flags int) (err error) = SYS_NEWFSTATAT
//sys	lstat(path string, st *stat_t) (err error)
//sys	stat(path string, st *stat_t) (err error)

func Fstat(fd int, s *Stat_t) (err error) {
	st := &stat_t{}
	err = fstat(fd, st)
	fillStat_t(s, st)
	return
}

func Fstatat(dirfd int, path string, s *Stat_t, flags int) (err error) {
	st := &stat_t{}
	err = fstatat(dirfd, path, st, flags)
	fillStat_t(s, st)
	return
}

func Lstat(path string, s *Stat_t) (err error) {
	st := &stat_t{}
	err = lstat(path, st)
	fillStat_t(s, st)
	return
}

func Stat(path string, s *Stat_t) (err error) {
	st := &stat_t{}
	err = stat(path, st)
	fillStat_t(s, st)
	return
}

func fillStat_t(s *Stat_t, st *stat_t) {
	s.Dev = st.Dev
	s.Ino = st.Ino
	s.Mode = st.Mode
	s.Nlink = st.Nlink
	s.Uid = st.Uid
	s.Gid = st.Gid
	s.Rdev = st.Rdev
	s.Size = st.Size
	s.Atim = Timespec{int64(st.Atime), int64(st.Atime_nsec)}
	s.Mtim = Timespec{int64(st.Mtime), int64(st.Mtime_nsec)}
	s.Ctim = Timespec{int64(st.Ctime), int64(st.Ctime_nsec)}
	s.Blksize = st.Blksize
	s.Blocks = st.Blocks
}

func (r *PtraceRegs) PC() uint64 { return r.Epc }

func (r *PtraceRegs) SetPC(pc uint64) { r.Epc = pc }

func (iov *Iovec) SetLen(length int) {
	iov.Len = uint64(length)
}

func (msghdr *Msghdr) SetControllen(length int) {
	msghdr.Controllen = uint64(length)
}

func (msghdr *Msghdr) SetIovlen(length int) {
	msghdr.Iovlen = uint64(length)
}

func (cmsg *Cmsghdr) SetLen(length int) {
	cmsg.Len = uint64(length)
}

<<<<<<< HEAD
=======
func (rsa *RawSockaddrNFCLLCP) SetServiceNameLen(length int) {
	rsa.Service_name_len = uint64(length)
}

>>>>>>> 14ca838f
func InotifyInit() (fd int, err error) {
	return InotifyInit1(0)
}

//sys	poll(fds *PollFd, nfds int, timeout int) (n int, err error)

func Poll(fds []PollFd, timeout int) (n int, err error) {
	if len(fds) == 0 {
		return poll(nil, 0, timeout)
	}
	return poll(&fds[0], len(fds), timeout)
}<|MERGE_RESOLUTION|>--- conflicted
+++ resolved
@@ -8,8 +8,6 @@
 
 package unix
 
-//sys	dup2(oldfd int, newfd int) (err error)
-//sysnb	EpollCreate(size int) (fd int, err error)
 //sys	EpollWait(epfd int, events []EpollEvent, msec int) (n int, err error)
 //sys	Fadvise(fd int, offset int64, length int64, advice int) (err error) = SYS_FADVISE64
 //sys	Fchown(fd int, uid int, gid int) (err error)
@@ -23,8 +21,8 @@
 //sys	Lchown(path string, uid int, gid int) (err error)
 //sys	Listen(s int, n int) (err error)
 //sys	Pause() (err error)
-//sys	Pread(fd int, p []byte, offset int64) (n int, err error) = SYS_PREAD64
-//sys	Pwrite(fd int, p []byte, offset int64) (n int, err error) = SYS_PWRITE64
+//sys	pread(fd int, p []byte, offset int64) (n int, err error) = SYS_PREAD64
+//sys	pwrite(fd int, p []byte, offset int64) (n int, err error) = SYS_PWRITE64
 //sys	Renameat(olddirfd int, oldpath string, newdirfd int, newpath string) (err error)
 //sys	Seek(fd int, offset int64, whence int) (off int64, err error) = SYS_LSEEK
 
@@ -50,7 +48,6 @@
 //sys	SyncFileRange(fd int, off int64, n int64, flags int) (err error)
 //sys	Truncate(path string, length int64) (err error)
 //sys	Ustat(dev int, ubuf *Ustat_t) (err error)
-//sys	accept(s int, rsa *RawSockaddrAny, addrlen *_Socklen) (fd int, err error)
 //sys	accept4(s int, rsa *RawSockaddrAny, addrlen *_Socklen, flags int) (fd int, err error)
 //sys	bind(s int, addr unsafe.Pointer, addrlen _Socklen) (err error)
 //sys	connect(s int, addr unsafe.Pointer, addrlen _Socklen) (err error)
@@ -92,30 +89,6 @@
 
 func setTimeval(sec, usec int64) Timeval {
 	return Timeval{Sec: sec, Usec: usec}
-}
-
-func Pipe(p []int) (err error) {
-	if len(p) != 2 {
-		return EINVAL
-	}
-	var pp [2]_C_int
-	err = pipe2(&pp, 0)
-	p[0] = int(pp[0])
-	p[1] = int(pp[1])
-	return
-}
-
-//sysnb	pipe2(p *[2]_C_int, flags int) (err error)
-
-func Pipe2(p []int, flags int) (err error) {
-	if len(p) != 2 {
-		return EINVAL
-	}
-	var pp [2]_C_int
-	err = pipe2(&pp, flags)
-	p[0] = int(pp[0])
-	p[1] = int(pp[1])
-	return
 }
 
 func Ioperm(from int, num int, on int) (err error) {
@@ -217,22 +190,6 @@
 	cmsg.Len = uint64(length)
 }
 
-<<<<<<< HEAD
-=======
 func (rsa *RawSockaddrNFCLLCP) SetServiceNameLen(length int) {
 	rsa.Service_name_len = uint64(length)
-}
-
->>>>>>> 14ca838f
-func InotifyInit() (fd int, err error) {
-	return InotifyInit1(0)
-}
-
-//sys	poll(fds *PollFd, nfds int, timeout int) (n int, err error)
-
-func Poll(fds []PollFd, timeout int) (n int, err error) {
-	if len(fds) == 0 {
-		return poll(nil, 0, timeout)
-	}
-	return poll(&fds[0], len(fds), timeout)
 }