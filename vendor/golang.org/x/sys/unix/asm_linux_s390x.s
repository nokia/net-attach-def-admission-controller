// Copyright 2016 The Go Authors. All rights reserved.
// Use of this source code is governed by a BSD-style
// license that can be found in the LICENSE file.

//go:build linux && s390x && gc
// +build linux
<<<<<<< HEAD
=======
// +build s390x
>>>>>>> 14ca838f
// +build gc

#include "textflag.h"

//
// System calls for s390x, Linux
//

// Just jump to package syscall's implementation for all these functions.
// The runtime may know about them.

TEXT ·Syscall(SB),NOSPLIT,$0-56
	BR	syscall·Syscall(SB)

TEXT ·Syscall6(SB),NOSPLIT,$0-80
	BR	syscall·Syscall6(SB)

TEXT ·SyscallNoError(SB),NOSPLIT,$0-48
	BL	runtime·entersyscall(SB)
	MOVD	a1+8(FP), R2
	MOVD	a2+16(FP), R3
	MOVD	a3+24(FP), R4
	MOVD	$0, R5
	MOVD	$0, R6
	MOVD	$0, R7
	MOVD	trap+0(FP), R1	// syscall entry
	SYSCALL
	MOVD	R2, r1+32(FP)
	MOVD	R3, r2+40(FP)
	BL	runtime·exitsyscall(SB)
	RET

TEXT ·RawSyscall(SB),NOSPLIT,$0-56
	BR	syscall·RawSyscall(SB)

TEXT ·RawSyscall6(SB),NOSPLIT,$0-80
	BR	syscall·RawSyscall6(SB)

TEXT ·RawSyscallNoError(SB),NOSPLIT,$0-48
	MOVD	a1+8(FP), R2
	MOVD	a2+16(FP), R3
	MOVD	a3+24(FP), R4
	MOVD	$0, R5
	MOVD	$0, R6
	MOVD	$0, R7
	MOVD	trap+0(FP), R1	// syscall entry
	SYSCALL
	MOVD	R2, r1+32(FP)
	MOVD	R3, r2+40(FP)
	RET<|MERGE_RESOLUTION|>--- conflicted
+++ resolved
@@ -4,10 +4,7 @@
 
 //go:build linux && s390x && gc
 // +build linux
-<<<<<<< HEAD
-=======
 // +build s390x
->>>>>>> 14ca838f
 // +build gc
 
 #include "textflag.h"
