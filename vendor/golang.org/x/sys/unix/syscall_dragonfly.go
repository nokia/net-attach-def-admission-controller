// Copyright 2009 The Go Authors. All rights reserved.
// Use of this source code is governed by a BSD-style
// license that can be found in the LICENSE file.

// DragonFly BSD system calls.
// This file is compiled as ordinary Go code,
// but it is also input to mksyscall,
// which parses the //sys lines and generates system call stubs.
// Note that sometimes we use a lowercase //sys name and wrap
// it in our own nicer implementation, either here or in
// syscall_bsd.go or syscall_unix.go.

package unix

import (
	"sync"
	"unsafe"
)

// See version list in https://github.com/DragonFlyBSD/DragonFlyBSD/blob/master/sys/sys/param.h
var (
	osreldateOnce sync.Once
	osreldate     uint32
)

// First __DragonFly_version after September 2019 ABI changes
// http://lists.dragonflybsd.org/pipermail/users/2019-September/358280.html
const _dragonflyABIChangeVersion = 500705

func supportsABI(ver uint32) bool {
	osreldateOnce.Do(func() { osreldate, _ = SysctlUint32("kern.osreldate") })
	return osreldate >= ver
}

// SockaddrDatalink implements the Sockaddr interface for AF_LINK type sockets.
type SockaddrDatalink struct {
	Len    uint8
	Family uint8
	Index  uint16
	Type   uint8
	Nlen   uint8
	Alen   uint8
	Slen   uint8
	Data   [12]int8
	Rcf    uint16
	Route  [16]uint16
	raw    RawSockaddrDatalink
}

func anyToSockaddrGOOS(fd int, rsa *RawSockaddrAny) (Sockaddr, error) {
	return nil, EAFNOSUPPORT
}

// Translate "kern.hostname" to []_C_int{0,1,2,3}.
func nametomib(name string) (mib []_C_int, err error) {
	const siz = unsafe.Sizeof(mib[0])

	// NOTE(rsc): It seems strange to set the buffer to have
	// size CTL_MAXNAME+2 but use only CTL_MAXNAME
	// as the size. I don't know why the +2 is here, but the
	// kernel uses +2 for its own implementation of this function.
	// I am scared that if we don't include the +2 here, the kernel
	// will silently write 2 words farther than we specify
	// and we'll get memory corruption.
	var buf [CTL_MAXNAME + 2]_C_int
	n := uintptr(CTL_MAXNAME) * siz

	p := (*byte)(unsafe.Pointer(&buf[0]))
	bytes, err := ByteSliceFromString(name)
	if err != nil {
		return nil, err
	}

	// Magic sysctl: "setting" 0.3 to a string name
	// lets you read back the array of integers form.
	if err = sysctl([]_C_int{0, 3}, p, &n, &bytes[0], uintptr(len(name))); err != nil {
		return nil, err
	}
	return buf[0 : n/siz], nil
}

func direntIno(buf []byte) (uint64, bool) {
	return readInt(buf, unsafe.Offsetof(Dirent{}.Fileno), unsafe.Sizeof(Dirent{}.Fileno))
}

func direntReclen(buf []byte) (uint64, bool) {
	namlen, ok := direntNamlen(buf)
	if !ok {
		return 0, false
	}
	return (16 + namlen + 1 + 7) &^ 7, true
}

func direntNamlen(buf []byte) (uint64, bool) {
	return readInt(buf, unsafe.Offsetof(Dirent{}.Namlen), unsafe.Sizeof(Dirent{}.Namlen))
}

//sysnb	pipe() (r int, w int, err error)

func Pipe(p []int) (err error) {
	if len(p) != 2 {
		return EINVAL
	}
	p[0], p[1], err = pipe()
	return
}

<<<<<<< HEAD
//sysnb	pipe2(p *[2]_C_int, flags int) (err error)

func Pipe2(p []int, flags int) error {
=======
//sysnb	pipe2(p *[2]_C_int, flags int) (r int, w int, err error)

func Pipe2(p []int, flags int) (err error) {
>>>>>>> 14ca838f
	if len(p) != 2 {
		return EINVAL
	}
	var pp [2]_C_int
<<<<<<< HEAD
	err := pipe2(&pp, flags)
	p[0] = int(pp[0])
	p[1] = int(pp[1])
=======
	// pipe2 on dragonfly takes an fds array as an argument, but still
	// returns the file descriptors.
	p[0], p[1], err = pipe2(&pp, flags)
>>>>>>> 14ca838f
	return err
}

//sys	extpread(fd int, p []byte, flags int, offset int64) (n int, err error)
func Pread(fd int, p []byte, offset int64) (n int, err error) {
	return extpread(fd, p, 0, offset)
}

//sys	extpwrite(fd int, p []byte, flags int, offset int64) (n int, err error)
func Pwrite(fd int, p []byte, offset int64) (n int, err error) {
	return extpwrite(fd, p, 0, offset)
}

func Accept4(fd, flags int) (nfd int, sa Sockaddr, err error) {
	var rsa RawSockaddrAny
	var len _Socklen = SizeofSockaddrAny
	nfd, err = accept4(fd, &rsa, &len, flags)
	if err != nil {
		return
	}
	if len > SizeofSockaddrAny {
		panic("RawSockaddrAny too small")
	}
	sa, err = anyToSockaddr(fd, &rsa)
	if err != nil {
		Close(nfd)
		nfd = 0
	}
	return
}

//sys	Getcwd(buf []byte) (n int, err error) = SYS___GETCWD

func Getfsstat(buf []Statfs_t, flags int) (n int, err error) {
	var _p0 unsafe.Pointer
	var bufsize uintptr
	if len(buf) > 0 {
		_p0 = unsafe.Pointer(&buf[0])
		bufsize = unsafe.Sizeof(Statfs_t{}) * uintptr(len(buf))
	}
	r0, _, e1 := Syscall(SYS_GETFSSTAT, uintptr(_p0), bufsize, uintptr(flags))
	n = int(r0)
	if e1 != 0 {
		err = e1
	}
	return
}

func setattrlistTimes(path string, times []Timespec, flags int) error {
	// used on Darwin for UtimesNano
	return ENOSYS
}

//sys	ioctl(fd int, req uint, arg uintptr) (err error)

<<<<<<< HEAD
//sys   sysctl(mib []_C_int, old *byte, oldlen *uintptr, new *byte, newlen uintptr) (err error) = SYS___SYSCTL
=======
//sys	sysctl(mib []_C_int, old *byte, oldlen *uintptr, new *byte, newlen uintptr) (err error) = SYS___SYSCTL
>>>>>>> 14ca838f

func sysctlUname(mib []_C_int, old *byte, oldlen *uintptr) error {
	err := sysctl(mib, old, oldlen, nil, 0)
	if err != nil {
		// Utsname members on Dragonfly are only 32 bytes and
		// the syscall returns ENOMEM in case the actual value
		// is longer.
		if err == ENOMEM {
			err = nil
		}
	}
	return err
}

func Uname(uname *Utsname) error {
	mib := []_C_int{CTL_KERN, KERN_OSTYPE}
	n := unsafe.Sizeof(uname.Sysname)
	if err := sysctlUname(mib, &uname.Sysname[0], &n); err != nil {
		return err
	}
	uname.Sysname[unsafe.Sizeof(uname.Sysname)-1] = 0

	mib = []_C_int{CTL_KERN, KERN_HOSTNAME}
	n = unsafe.Sizeof(uname.Nodename)
	if err := sysctlUname(mib, &uname.Nodename[0], &n); err != nil {
		return err
	}
	uname.Nodename[unsafe.Sizeof(uname.Nodename)-1] = 0

	mib = []_C_int{CTL_KERN, KERN_OSRELEASE}
	n = unsafe.Sizeof(uname.Release)
	if err := sysctlUname(mib, &uname.Release[0], &n); err != nil {
		return err
	}
	uname.Release[unsafe.Sizeof(uname.Release)-1] = 0

	mib = []_C_int{CTL_KERN, KERN_VERSION}
	n = unsafe.Sizeof(uname.Version)
	if err := sysctlUname(mib, &uname.Version[0], &n); err != nil {
		return err
	}

	// The version might have newlines or tabs in it, convert them to
	// spaces.
	for i, b := range uname.Version {
		if b == '\n' || b == '\t' {
			if i == len(uname.Version)-1 {
				uname.Version[i] = 0
			} else {
				uname.Version[i] = ' '
			}
		}
	}

	mib = []_C_int{CTL_HW, HW_MACHINE}
	n = unsafe.Sizeof(uname.Machine)
	if err := sysctlUname(mib, &uname.Machine[0], &n); err != nil {
		return err
	}
	uname.Machine[unsafe.Sizeof(uname.Machine)-1] = 0

	return nil
}

func Sendfile(outfd int, infd int, offset *int64, count int) (written int, err error) {
	if raceenabled {
		raceReleaseMerge(unsafe.Pointer(&ioSync))
	}
	return sendfile(outfd, infd, offset, count)
}

/*
 * Exposed directly
 */
//sys	Access(path string, mode uint32) (err error)
//sys	Adjtime(delta *Timeval, olddelta *Timeval) (err error)
//sys	Chdir(path string) (err error)
//sys	Chflags(path string, flags int) (err error)
//sys	Chmod(path string, mode uint32) (err error)
//sys	Chown(path string, uid int, gid int) (err error)
//sys	Chroot(path string) (err error)
//sys	Close(fd int) (err error)
//sys	Dup(fd int) (nfd int, err error)
//sys	Dup2(from int, to int) (err error)
//sys	Exit(code int)
//sys	Faccessat(dirfd int, path string, mode uint32, flags int) (err error)
//sys	Fchdir(fd int) (err error)
//sys	Fchflags(fd int, flags int) (err error)
//sys	Fchmod(fd int, mode uint32) (err error)
//sys	Fchmodat(dirfd int, path string, mode uint32, flags int) (err error)
//sys	Fchown(fd int, uid int, gid int) (err error)
//sys	Fchownat(dirfd int, path string, uid int, gid int, flags int) (err error)
//sys	Flock(fd int, how int) (err error)
//sys	Fpathconf(fd int, name int) (val int, err error)
//sys	Fstat(fd int, stat *Stat_t) (err error)
//sys	Fstatat(fd int, path string, stat *Stat_t, flags int) (err error)
//sys	Fstatfs(fd int, stat *Statfs_t) (err error)
//sys	Fsync(fd int) (err error)
//sys	Ftruncate(fd int, length int64) (err error)
//sys	Getdents(fd int, buf []byte) (n int, err error)
//sys	Getdirentries(fd int, buf []byte, basep *uintptr) (n int, err error)
//sys	Getdtablesize() (size int)
//sysnb	Getegid() (egid int)
//sysnb	Geteuid() (uid int)
//sysnb	Getgid() (gid int)
//sysnb	Getpgid(pid int) (pgid int, err error)
//sysnb	Getpgrp() (pgrp int)
//sysnb	Getpid() (pid int)
//sysnb	Getppid() (ppid int)
//sys	Getpriority(which int, who int) (prio int, err error)
//sysnb	Getrlimit(which int, lim *Rlimit) (err error)
//sysnb	Getrusage(who int, rusage *Rusage) (err error)
//sysnb	Getsid(pid int) (sid int, err error)
//sysnb	Gettimeofday(tv *Timeval) (err error)
//sysnb	Getuid() (uid int)
//sys	Issetugid() (tainted bool)
//sys	Kill(pid int, signum syscall.Signal) (err error)
//sys	Kqueue() (fd int, err error)
//sys	Lchown(path string, uid int, gid int) (err error)
//sys	Link(path string, link string) (err error)
//sys	Linkat(pathfd int, path string, linkfd int, link string, flags int) (err error)
//sys	Listen(s int, backlog int) (err error)
//sys	Lstat(path string, stat *Stat_t) (err error)
//sys	Mkdir(path string, mode uint32) (err error)
//sys	Mkdirat(dirfd int, path string, mode uint32) (err error)
//sys	Mkfifo(path string, mode uint32) (err error)
//sys	Mknod(path string, mode uint32, dev int) (err error)
//sys	Mknodat(fd int, path string, mode uint32, dev int) (err error)
//sys	Nanosleep(time *Timespec, leftover *Timespec) (err error)
//sys	Open(path string, mode int, perm uint32) (fd int, err error)
//sys	Openat(dirfd int, path string, mode int, perm uint32) (fd int, err error)
//sys	Pathconf(path string, name int) (val int, err error)
//sys	read(fd int, p []byte) (n int, err error)
//sys	Readlink(path string, buf []byte) (n int, err error)
//sys	Rename(from string, to string) (err error)
//sys	Renameat(fromfd int, from string, tofd int, to string) (err error)
//sys	Revoke(path string) (err error)
//sys	Rmdir(path string) (err error)
//sys	Seek(fd int, offset int64, whence int) (newoffset int64, err error) = SYS_LSEEK
//sys	Select(nfd int, r *FdSet, w *FdSet, e *FdSet, timeout *Timeval) (n int, err error)
//sysnb	Setegid(egid int) (err error)
//sysnb	Seteuid(euid int) (err error)
//sysnb	Setgid(gid int) (err error)
//sys	Setlogin(name string) (err error)
//sysnb	Setpgid(pid int, pgid int) (err error)
//sys	Setpriority(which int, who int, prio int) (err error)
//sysnb	Setregid(rgid int, egid int) (err error)
//sysnb	Setreuid(ruid int, euid int) (err error)
//sysnb	Setresgid(rgid int, egid int, sgid int) (err error)
//sysnb	Setresuid(ruid int, euid int, suid int) (err error)
//sysnb	Setrlimit(which int, lim *Rlimit) (err error)
//sysnb	Setsid() (pid int, err error)
//sysnb	Settimeofday(tp *Timeval) (err error)
//sysnb	Setuid(uid int) (err error)
//sys	Stat(path string, stat *Stat_t) (err error)
//sys	Statfs(path string, stat *Statfs_t) (err error)
//sys	Symlink(path string, link string) (err error)
//sys	Symlinkat(oldpath string, newdirfd int, newpath string) (err error)
//sys	Sync() (err error)
//sys	Truncate(path string, length int64) (err error)
//sys	Umask(newmask int) (oldmask int)
//sys	Undelete(path string) (err error)
//sys	Unlink(path string) (err error)
//sys	Unlinkat(dirfd int, path string, flags int) (err error)
//sys	Unmount(path string, flags int) (err error)
//sys	write(fd int, p []byte) (n int, err error)
//sys	mmap(addr uintptr, length uintptr, prot int, flag int, fd int, pos int64) (ret uintptr, err error)
//sys	munmap(addr uintptr, length uintptr) (err error)
//sys	readlen(fd int, buf *byte, nbuf int) (n int, err error) = SYS_READ
//sys	writelen(fd int, buf *byte, nbuf int) (n int, err error) = SYS_WRITE
//sys	accept4(fd int, rsa *RawSockaddrAny, addrlen *_Socklen, flags int) (nfd int, err error)
//sys	utimensat(dirfd int, path string, times *[2]Timespec, flags int) (err error)

/*
 * Unimplemented
 * TODO(jsing): Update this list for DragonFly.
 */
// Profil
// Sigaction
// Sigprocmask
// Getlogin
// Sigpending
// Sigaltstack
// Reboot
// Execve
// Vfork
// Sbrk
// Sstk
// Ovadvise
// Mincore
// Setitimer
// Swapon
// Select
// Sigsuspend
// Readv
// Writev
// Nfssvc
// Getfh
// Quotactl
// Mount
// Csops
// Waitid
// Add_profil
// Kdebug_trace
// Sigreturn
// Atsocket
// Kqueue_from_portset_np
// Kqueue_portset
// Getattrlist
// Setattrlist
// Getdirentriesattr
// Searchfs
// Delete
// Copyfile
// Watchevent
// Waitevent
// Modwatch
// Getxattr
// Fgetxattr
// Setxattr
// Fsetxattr
// Removexattr
// Fremovexattr
// Listxattr
// Flistxattr
// Fsctl
// Initgroups
// Posix_spawn
// Nfsclnt
// Fhopen
// Minherit
// Semsys
// Msgsys
// Shmsys
// Semctl
// Semget
// Semop
// Msgctl
// Msgget
// Msgsnd
// Msgrcv
// Shmat
// Shmctl
// Shmdt
// Shmget
// Shm_open
// Shm_unlink
// Sem_open
// Sem_close
// Sem_unlink
// Sem_wait
// Sem_trywait
// Sem_post
// Sem_getvalue
// Sem_init
// Sem_destroy
// Open_extended
// Umask_extended
// Stat_extended
// Lstat_extended
// Fstat_extended
// Chmod_extended
// Fchmod_extended
// Access_extended
// Settid
// Gettid
// Setsgroups
// Getsgroups
// Setwgroups
// Getwgroups
// Mkfifo_extended
// Mkdir_extended
// Identitysvc
// Shared_region_check_np
// Shared_region_map_np
// __pthread_mutex_destroy
// __pthread_mutex_init
// __pthread_mutex_lock
// __pthread_mutex_trylock
// __pthread_mutex_unlock
// __pthread_cond_init
// __pthread_cond_destroy
// __pthread_cond_broadcast
// __pthread_cond_signal
// Setsid_with_pid
// __pthread_cond_timedwait
// Aio_fsync
// Aio_return
// Aio_suspend
// Aio_cancel
// Aio_error
// Aio_read
// Aio_write
// Lio_listio
// __pthread_cond_wait
// Iopolicysys
// __pthread_kill
// __pthread_sigmask
// __sigwait
// __disable_threadsignal
// __pthread_markcancel
// __pthread_canceled
// __semwait_signal
// Proc_info
// Stat64_extended
// Lstat64_extended
// Fstat64_extended
// __pthread_chdir
// __pthread_fchdir
// Audit
// Auditon
// Getauid
// Setauid
// Getaudit
// Setaudit
// Getaudit_addr
// Setaudit_addr
// Auditctl
// Bsdthread_create
// Bsdthread_terminate
// Stack_snapshot
// Bsdthread_register
// Workq_open
// Workq_ops
// __mac_execve
// __mac_syscall
// __mac_get_file
// __mac_set_file
// __mac_get_link
// __mac_set_link
// __mac_get_proc
// __mac_set_proc
// __mac_get_fd
// __mac_set_fd
// __mac_get_pid
// __mac_get_lcid
// __mac_get_lctx
// __mac_set_lctx
// Setlcid
// Read_nocancel
// Write_nocancel
// Open_nocancel
// Close_nocancel
// Wait4_nocancel
// Recvmsg_nocancel
// Sendmsg_nocancel
// Recvfrom_nocancel
// Accept_nocancel
// Fcntl_nocancel
// Select_nocancel
// Fsync_nocancel
// Connect_nocancel
// Sigsuspend_nocancel
// Readv_nocancel
// Writev_nocancel
// Sendto_nocancel
// Pread_nocancel
// Pwrite_nocancel
// Waitid_nocancel
// Msgsnd_nocancel
// Msgrcv_nocancel
// Sem_wait_nocancel
// Aio_suspend_nocancel
// __sigwait_nocancel
// __semwait_signal_nocancel
// __mac_mount
// __mac_get_mount
// __mac_getfsstat<|MERGE_RESOLUTION|>--- conflicted
+++ resolved
@@ -101,42 +101,36 @@
 	if len(p) != 2 {
 		return EINVAL
 	}
-	p[0], p[1], err = pipe()
+	r, w, err := pipe()
+	if err == nil {
+		p[0], p[1] = r, w
+	}
 	return
 }
 
-<<<<<<< HEAD
-//sysnb	pipe2(p *[2]_C_int, flags int) (err error)
-
-func Pipe2(p []int, flags int) error {
-=======
 //sysnb	pipe2(p *[2]_C_int, flags int) (r int, w int, err error)
 
 func Pipe2(p []int, flags int) (err error) {
->>>>>>> 14ca838f
 	if len(p) != 2 {
 		return EINVAL
 	}
 	var pp [2]_C_int
-<<<<<<< HEAD
-	err := pipe2(&pp, flags)
-	p[0] = int(pp[0])
-	p[1] = int(pp[1])
-=======
 	// pipe2 on dragonfly takes an fds array as an argument, but still
 	// returns the file descriptors.
-	p[0], p[1], err = pipe2(&pp, flags)
->>>>>>> 14ca838f
+	r, w, err := pipe2(&pp, flags)
+	if err == nil {
+		p[0], p[1] = r, w
+	}
 	return err
 }
 
 //sys	extpread(fd int, p []byte, flags int, offset int64) (n int, err error)
-func Pread(fd int, p []byte, offset int64) (n int, err error) {
+func pread(fd int, p []byte, offset int64) (n int, err error) {
 	return extpread(fd, p, 0, offset)
 }
 
 //sys	extpwrite(fd int, p []byte, flags int, offset int64) (n int, err error)
-func Pwrite(fd int, p []byte, offset int64) (n int, err error) {
+func pwrite(fd int, p []byte, offset int64) (n int, err error) {
 	return extpwrite(fd, p, 0, offset)
 }
 
@@ -182,11 +176,7 @@
 
 //sys	ioctl(fd int, req uint, arg uintptr) (err error)
 
-<<<<<<< HEAD
-//sys   sysctl(mib []_C_int, old *byte, oldlen *uintptr, new *byte, newlen uintptr) (err error) = SYS___SYSCTL
-=======
 //sys	sysctl(mib []_C_int, old *byte, oldlen *uintptr, new *byte, newlen uintptr) (err error) = SYS___SYSCTL
->>>>>>> 14ca838f
 
 func sysctlUname(mib []_C_int, old *byte, oldlen *uintptr) error {
 	err := sysctl(mib, old, oldlen, nil, 0)
