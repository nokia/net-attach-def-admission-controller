--- conflicted
+++ resolved
@@ -50,7 +50,7 @@
 	# Use the Docker-based build system
 	# Files generated through docker (use $cmd so you can Ctl-C the build or run)
 	$cmd docker build --tag generate:$GOOS $GOOS
-	$cmd docker run --interactive --tty --volume $(cd -- "$(dirname -- "$0")" && /bin/pwd):/build generate:$GOOS
+	$cmd docker run --interactive --tty --volume $(cd -- "$(dirname -- "$0")/.." && /bin/pwd):/build generate:$GOOS
 	exit
 fi
 
@@ -70,25 +70,8 @@
 	mksyscall="go run mksyscall_aix_ppc64.go -aix"
 	mktypes="GOARCH=$GOARCH go tool cgo -godefs"
 	;;
-<<<<<<< HEAD
-darwin_386)
-	mkerrors="$mkerrors -m32"
-	mksyscall="go run mksyscall.go -l32"
-	mktypes="GOARCH=$GOARCH go tool cgo -godefs"
-	mkasm="go run mkasm_darwin.go"
-	;;
 darwin_amd64)
 	mkerrors="$mkerrors -m64"
-	mktypes="GOARCH=$GOARCH go tool cgo -godefs"
-	mkasm="go run mkasm_darwin.go"
-	;;
-darwin_arm)
-	mkerrors="$mkerrors"
-	mksyscall="go run mksyscall.go -l32"
-=======
-darwin_amd64)
-	mkerrors="$mkerrors -m64"
->>>>>>> 14ca838f
 	mktypes="GOARCH=$GOARCH go tool cgo -godefs"
 	mkasm="go run mkasm_darwin.go"
 	;;
@@ -204,11 +187,7 @@
         mksyscall="go run mksyscall_solaris.go"
 	mkerrors=
 	mksysnum=
-<<<<<<< HEAD
-	mktypes=
-=======
-	mktypes="GOARCH=$GOARCH go tool cgo -godefs"
->>>>>>> 14ca838f
+	mktypes="GOARCH=$GOARCH go tool cgo -godefs"
 	;;
 *)
 	echo 'unrecognized $GOOS_$GOARCH: ' "$GOOSARCH" 1>&2
