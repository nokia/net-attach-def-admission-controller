// Copyright 2012 The Go Authors. All rights reserved.
// Use of this source code is governed by a BSD-style
// license that can be found in the LICENSE file.

package windows

import (
	"syscall"
	"unsafe"

	"golang.org/x/sys/internal/unsafeheader"
)

const (
	NameUnknown          = 0
	NameFullyQualifiedDN = 1
	NameSamCompatible    = 2
	NameDisplay          = 3
	NameUniqueId         = 6
	NameCanonical        = 7
	NameUserPrincipal    = 8
	NameCanonicalEx      = 9
	NameServicePrincipal = 10
	NameDnsDomain        = 12
)

// This function returns 1 byte BOOLEAN rather than the 4 byte BOOL.
// http://blogs.msdn.com/b/drnick/archive/2007/12/19/windows-and-upn-format-credentials.aspx
//sys	TranslateName(accName *uint16, accNameFormat uint32, desiredNameFormat uint32, translatedName *uint16, nSize *uint32) (err error) [failretval&0xff==0] = secur32.TranslateNameW
//sys	GetUserNameEx(nameFormat uint32, nameBuffre *uint16, nSize *uint32) (err error) [failretval&0xff==0] = secur32.GetUserNameExW

// TranslateAccountName converts a directory service
// object name from one format to another.
func TranslateAccountName(username string, from, to uint32, initSize int) (string, error) {
	u, e := UTF16PtrFromString(username)
	if e != nil {
		return "", e
	}
	n := uint32(50)
	for {
		b := make([]uint16, n)
		e = TranslateName(u, from, to, &b[0], &n)
		if e == nil {
			return UTF16ToString(b[:n]), nil
		}
		if e != ERROR_INSUFFICIENT_BUFFER {
			return "", e
		}
		if n <= uint32(len(b)) {
			return "", e
		}
	}
}

const (
	// do not reorder
	NetSetupUnknownStatus = iota
	NetSetupUnjoined
	NetSetupWorkgroupName
	NetSetupDomainName
)

type UserInfo10 struct {
	Name       *uint16
	Comment    *uint16
	UsrComment *uint16
	FullName   *uint16
}

//sys	NetUserGetInfo(serverName *uint16, userName *uint16, level uint32, buf **byte) (neterr error) = netapi32.NetUserGetInfo
//sys	NetGetJoinInformation(server *uint16, name **uint16, bufType *uint32) (neterr error) = netapi32.NetGetJoinInformation
//sys	NetApiBufferFree(buf *byte) (neterr error) = netapi32.NetApiBufferFree

const (
	// do not reorder
	SidTypeUser = 1 + iota
	SidTypeGroup
	SidTypeDomain
	SidTypeAlias
	SidTypeWellKnownGroup
	SidTypeDeletedAccount
	SidTypeInvalid
	SidTypeUnknown
	SidTypeComputer
	SidTypeLabel
)

type SidIdentifierAuthority struct {
	Value [6]byte
}

var (
	SECURITY_NULL_SID_AUTHORITY        = SidIdentifierAuthority{[6]byte{0, 0, 0, 0, 0, 0}}
	SECURITY_WORLD_SID_AUTHORITY       = SidIdentifierAuthority{[6]byte{0, 0, 0, 0, 0, 1}}
	SECURITY_LOCAL_SID_AUTHORITY       = SidIdentifierAuthority{[6]byte{0, 0, 0, 0, 0, 2}}
	SECURITY_CREATOR_SID_AUTHORITY     = SidIdentifierAuthority{[6]byte{0, 0, 0, 0, 0, 3}}
	SECURITY_NON_UNIQUE_AUTHORITY      = SidIdentifierAuthority{[6]byte{0, 0, 0, 0, 0, 4}}
	SECURITY_NT_AUTHORITY              = SidIdentifierAuthority{[6]byte{0, 0, 0, 0, 0, 5}}
	SECURITY_MANDATORY_LABEL_AUTHORITY = SidIdentifierAuthority{[6]byte{0, 0, 0, 0, 0, 16}}
)

const (
	SECURITY_NULL_RID                   = 0
	SECURITY_WORLD_RID                  = 0
	SECURITY_LOCAL_RID                  = 0
	SECURITY_CREATOR_OWNER_RID          = 0
	SECURITY_CREATOR_GROUP_RID          = 1
	SECURITY_DIALUP_RID                 = 1
	SECURITY_NETWORK_RID                = 2
	SECURITY_BATCH_RID                  = 3
	SECURITY_INTERACTIVE_RID            = 4
	SECURITY_LOGON_IDS_RID              = 5
	SECURITY_SERVICE_RID                = 6
	SECURITY_LOCAL_SYSTEM_RID           = 18
	SECURITY_BUILTIN_DOMAIN_RID         = 32
	SECURITY_PRINCIPAL_SELF_RID         = 10
	SECURITY_CREATOR_OWNER_SERVER_RID   = 0x2
	SECURITY_CREATOR_GROUP_SERVER_RID   = 0x3
	SECURITY_LOGON_IDS_RID_COUNT        = 0x3
	SECURITY_ANONYMOUS_LOGON_RID        = 0x7
	SECURITY_PROXY_RID                  = 0x8
	SECURITY_ENTERPRISE_CONTROLLERS_RID = 0x9
	SECURITY_SERVER_LOGON_RID           = SECURITY_ENTERPRISE_CONTROLLERS_RID
	SECURITY_AUTHENTICATED_USER_RID     = 0xb
	SECURITY_RESTRICTED_CODE_RID        = 0xc
	SECURITY_NT_NON_UNIQUE_RID          = 0x15
)

// Predefined domain-relative RIDs for local groups.
// See https://msdn.microsoft.com/en-us/library/windows/desktop/aa379649(v=vs.85).aspx
const (
	DOMAIN_ALIAS_RID_ADMINS                         = 0x220
	DOMAIN_ALIAS_RID_USERS                          = 0x221
	DOMAIN_ALIAS_RID_GUESTS                         = 0x222
	DOMAIN_ALIAS_RID_POWER_USERS                    = 0x223
	DOMAIN_ALIAS_RID_ACCOUNT_OPS                    = 0x224
	DOMAIN_ALIAS_RID_SYSTEM_OPS                     = 0x225
	DOMAIN_ALIAS_RID_PRINT_OPS                      = 0x226
	DOMAIN_ALIAS_RID_BACKUP_OPS                     = 0x227
	DOMAIN_ALIAS_RID_REPLICATOR                     = 0x228
	DOMAIN_ALIAS_RID_RAS_SERVERS                    = 0x229
	DOMAIN_ALIAS_RID_PREW2KCOMPACCESS               = 0x22a
	DOMAIN_ALIAS_RID_REMOTE_DESKTOP_USERS           = 0x22b
	DOMAIN_ALIAS_RID_NETWORK_CONFIGURATION_OPS      = 0x22c
	DOMAIN_ALIAS_RID_INCOMING_FOREST_TRUST_BUILDERS = 0x22d
	DOMAIN_ALIAS_RID_MONITORING_USERS               = 0x22e
	DOMAIN_ALIAS_RID_LOGGING_USERS                  = 0x22f
	DOMAIN_ALIAS_RID_AUTHORIZATIONACCESS            = 0x230
	DOMAIN_ALIAS_RID_TS_LICENSE_SERVERS             = 0x231
	DOMAIN_ALIAS_RID_DCOM_USERS                     = 0x232
	DOMAIN_ALIAS_RID_IUSERS                         = 0x238
	DOMAIN_ALIAS_RID_CRYPTO_OPERATORS               = 0x239
	DOMAIN_ALIAS_RID_CACHEABLE_PRINCIPALS_GROUP     = 0x23b
	DOMAIN_ALIAS_RID_NON_CACHEABLE_PRINCIPALS_GROUP = 0x23c
	DOMAIN_ALIAS_RID_EVENT_LOG_READERS_GROUP        = 0x23d
	DOMAIN_ALIAS_RID_CERTSVC_DCOM_ACCESS_GROUP      = 0x23e
)

//sys	LookupAccountSid(systemName *uint16, sid *SID, name *uint16, nameLen *uint32, refdDomainName *uint16, refdDomainNameLen *uint32, use *uint32) (err error) = advapi32.LookupAccountSidW
//sys	LookupAccountName(systemName *uint16, accountName *uint16, sid *SID, sidLen *uint32, refdDomainName *uint16, refdDomainNameLen *uint32, use *uint32) (err error) = advapi32.LookupAccountNameW
//sys	ConvertSidToStringSid(sid *SID, stringSid **uint16) (err error) = advapi32.ConvertSidToStringSidW
//sys	ConvertStringSidToSid(stringSid *uint16, sid **SID) (err error) = advapi32.ConvertStringSidToSidW
//sys	GetLengthSid(sid *SID) (len uint32) = advapi32.GetLengthSid
//sys	CopySid(destSidLen uint32, destSid *SID, srcSid *SID) (err error) = advapi32.CopySid
//sys	AllocateAndInitializeSid(identAuth *SidIdentifierAuthority, subAuth byte, subAuth0 uint32, subAuth1 uint32, subAuth2 uint32, subAuth3 uint32, subAuth4 uint32, subAuth5 uint32, subAuth6 uint32, subAuth7 uint32, sid **SID) (err error) = advapi32.AllocateAndInitializeSid
//sys	createWellKnownSid(sidType WELL_KNOWN_SID_TYPE, domainSid *SID, sid *SID, sizeSid *uint32) (err error) = advapi32.CreateWellKnownSid
//sys	isWellKnownSid(sid *SID, sidType WELL_KNOWN_SID_TYPE) (isWellKnown bool) = advapi32.IsWellKnownSid
//sys	FreeSid(sid *SID) (err error) [failretval!=0] = advapi32.FreeSid
//sys	EqualSid(sid1 *SID, sid2 *SID) (isEqual bool) = advapi32.EqualSid
//sys	getSidIdentifierAuthority(sid *SID) (authority *SidIdentifierAuthority) = advapi32.GetSidIdentifierAuthority
//sys	getSidSubAuthorityCount(sid *SID) (count *uint8) = advapi32.GetSidSubAuthorityCount
//sys	getSidSubAuthority(sid *SID, index uint32) (subAuthority *uint32) = advapi32.GetSidSubAuthority
//sys	isValidSid(sid *SID) (isValid bool) = advapi32.IsValidSid

// The security identifier (SID) structure is a variable-length
// structure used to uniquely identify users or groups.
type SID struct{}

// StringToSid converts a string-format security identifier
// SID into a valid, functional SID.
func StringToSid(s string) (*SID, error) {
	var sid *SID
	p, e := UTF16PtrFromString(s)
	if e != nil {
		return nil, e
	}
	e = ConvertStringSidToSid(p, &sid)
	if e != nil {
		return nil, e
	}
	defer LocalFree((Handle)(unsafe.Pointer(sid)))
	return sid.Copy()
}

// LookupSID retrieves a security identifier SID for the account
// and the name of the domain on which the account was found.
// System specify target computer to search.
func LookupSID(system, account string) (sid *SID, domain string, accType uint32, err error) {
	if len(account) == 0 {
		return nil, "", 0, syscall.EINVAL
	}
	acc, e := UTF16PtrFromString(account)
	if e != nil {
		return nil, "", 0, e
	}
	var sys *uint16
	if len(system) > 0 {
		sys, e = UTF16PtrFromString(system)
		if e != nil {
			return nil, "", 0, e
		}
	}
	n := uint32(50)
	dn := uint32(50)
	for {
		b := make([]byte, n)
		db := make([]uint16, dn)
		sid = (*SID)(unsafe.Pointer(&b[0]))
		e = LookupAccountName(sys, acc, sid, &n, &db[0], &dn, &accType)
		if e == nil {
			return sid, UTF16ToString(db), accType, nil
		}
		if e != ERROR_INSUFFICIENT_BUFFER {
			return nil, "", 0, e
		}
		if n <= uint32(len(b)) {
			return nil, "", 0, e
		}
	}
}

// String converts SID to a string format suitable for display, storage, or transmission.
func (sid *SID) String() string {
	var s *uint16
	e := ConvertSidToStringSid(sid, &s)
	if e != nil {
		return ""
	}
	defer LocalFree((Handle)(unsafe.Pointer(s)))
	return UTF16ToString((*[256]uint16)(unsafe.Pointer(s))[:])
}

// Len returns the length, in bytes, of a valid security identifier SID.
func (sid *SID) Len() int {
	return int(GetLengthSid(sid))
}

// Copy creates a duplicate of security identifier SID.
func (sid *SID) Copy() (*SID, error) {
	b := make([]byte, sid.Len())
	sid2 := (*SID)(unsafe.Pointer(&b[0]))
	e := CopySid(uint32(len(b)), sid2, sid)
	if e != nil {
		return nil, e
	}
	return sid2, nil
}

// IdentifierAuthority returns the identifier authority of the SID.
func (sid *SID) IdentifierAuthority() SidIdentifierAuthority {
	return *getSidIdentifierAuthority(sid)
}

// SubAuthorityCount returns the number of sub-authorities in the SID.
func (sid *SID) SubAuthorityCount() uint8 {
	return *getSidSubAuthorityCount(sid)
}

// SubAuthority returns the sub-authority of the SID as specified by
// the index, which must be less than sid.SubAuthorityCount().
func (sid *SID) SubAuthority(idx uint32) uint32 {
	if idx >= uint32(sid.SubAuthorityCount()) {
		panic("sub-authority index out of range")
	}
	return *getSidSubAuthority(sid, idx)
}

// IsValid returns whether the SID has a valid revision and length.
func (sid *SID) IsValid() bool {
	return isValidSid(sid)
}

// Equals compares two SIDs for equality.
func (sid *SID) Equals(sid2 *SID) bool {
	return EqualSid(sid, sid2)
}

// IsWellKnown determines whether the SID matches the well-known sidType.
func (sid *SID) IsWellKnown(sidType WELL_KNOWN_SID_TYPE) bool {
	return isWellKnownSid(sid, sidType)
}

// LookupAccount retrieves the name of the account for this SID
// and the name of the first domain on which this SID is found.
// System specify target computer to search for.
func (sid *SID) LookupAccount(system string) (account, domain string, accType uint32, err error) {
	var sys *uint16
	if len(system) > 0 {
		sys, err = UTF16PtrFromString(system)
		if err != nil {
			return "", "", 0, err
		}
	}
	n := uint32(50)
	dn := uint32(50)
	for {
		b := make([]uint16, n)
		db := make([]uint16, dn)
		e := LookupAccountSid(sys, sid, &b[0], &n, &db[0], &dn, &accType)
		if e == nil {
			return UTF16ToString(b), UTF16ToString(db), accType, nil
		}
		if e != ERROR_INSUFFICIENT_BUFFER {
			return "", "", 0, e
		}
		if n <= uint32(len(b)) {
			return "", "", 0, e
		}
	}
}

// Various types of pre-specified SIDs that can be synthesized and compared at runtime.
type WELL_KNOWN_SID_TYPE uint32

const (
	WinNullSid                                    = 0
	WinWorldSid                                   = 1
	WinLocalSid                                   = 2
	WinCreatorOwnerSid                            = 3
	WinCreatorGroupSid                            = 4
	WinCreatorOwnerServerSid                      = 5
	WinCreatorGroupServerSid                      = 6
	WinNtAuthoritySid                             = 7
	WinDialupSid                                  = 8
	WinNetworkSid                                 = 9
	WinBatchSid                                   = 10
	WinInteractiveSid                             = 11
	WinServiceSid                                 = 12
	WinAnonymousSid                               = 13
	WinProxySid                                   = 14
	WinEnterpriseControllersSid                   = 15
	WinSelfSid                                    = 16
	WinAuthenticatedUserSid                       = 17
	WinRestrictedCodeSid                          = 18
	WinTerminalServerSid                          = 19
	WinRemoteLogonIdSid                           = 20
	WinLogonIdsSid                                = 21
	WinLocalSystemSid                             = 22
	WinLocalServiceSid                            = 23
	WinNetworkServiceSid                          = 24
	WinBuiltinDomainSid                           = 25
	WinBuiltinAdministratorsSid                   = 26
	WinBuiltinUsersSid                            = 27
	WinBuiltinGuestsSid                           = 28
	WinBuiltinPowerUsersSid                       = 29
	WinBuiltinAccountOperatorsSid                 = 30
	WinBuiltinSystemOperatorsSid                  = 31
	WinBuiltinPrintOperatorsSid                   = 32
	WinBuiltinBackupOperatorsSid                  = 33
	WinBuiltinReplicatorSid                       = 34
	WinBuiltinPreWindows2000CompatibleAccessSid   = 35
	WinBuiltinRemoteDesktopUsersSid               = 36
	WinBuiltinNetworkConfigurationOperatorsSid    = 37
	WinAccountAdministratorSid                    = 38
	WinAccountGuestSid                            = 39
	WinAccountKrbtgtSid                           = 40
	WinAccountDomainAdminsSid                     = 41
	WinAccountDomainUsersSid                      = 42
	WinAccountDomainGuestsSid                     = 43
	WinAccountComputersSid                        = 44
	WinAccountControllersSid                      = 45
	WinAccountCertAdminsSid                       = 46
	WinAccountSchemaAdminsSid                     = 47
	WinAccountEnterpriseAdminsSid                 = 48
	WinAccountPolicyAdminsSid                     = 49
	WinAccountRasAndIasServersSid                 = 50
	WinNTLMAuthenticationSid                      = 51
	WinDigestAuthenticationSid                    = 52
	WinSChannelAuthenticationSid                  = 53
	WinThisOrganizationSid                        = 54
	WinOtherOrganizationSid                       = 55
	WinBuiltinIncomingForestTrustBuildersSid      = 56
	WinBuiltinPerfMonitoringUsersSid              = 57
	WinBuiltinPerfLoggingUsersSid                 = 58
	WinBuiltinAuthorizationAccessSid              = 59
	WinBuiltinTerminalServerLicenseServersSid     = 60
	WinBuiltinDCOMUsersSid                        = 61
	WinBuiltinIUsersSid                           = 62
	WinIUserSid                                   = 63
	WinBuiltinCryptoOperatorsSid                  = 64
	WinUntrustedLabelSid                          = 65
	WinLowLabelSid                                = 66
	WinMediumLabelSid                             = 67
	WinHighLabelSid                               = 68
	WinSystemLabelSid                             = 69
	WinWriteRestrictedCodeSid                     = 70
	WinCreatorOwnerRightsSid                      = 71
	WinCacheablePrincipalsGroupSid                = 72
	WinNonCacheablePrincipalsGroupSid             = 73
	WinEnterpriseReadonlyControllersSid           = 74
	WinAccountReadonlyControllersSid              = 75
	WinBuiltinEventLogReadersGroup                = 76
	WinNewEnterpriseReadonlyControllersSid        = 77
	WinBuiltinCertSvcDComAccessGroup              = 78
	WinMediumPlusLabelSid                         = 79
	WinLocalLogonSid                              = 80
	WinConsoleLogonSid                            = 81
	WinThisOrganizationCertificateSid             = 82
	WinApplicationPackageAuthoritySid             = 83
	WinBuiltinAnyPackageSid                       = 84
	WinCapabilityInternetClientSid                = 85
	WinCapabilityInternetClientServerSid          = 86
	WinCapabilityPrivateNetworkClientServerSid    = 87
	WinCapabilityPicturesLibrarySid               = 88
	WinCapabilityVideosLibrarySid                 = 89
	WinCapabilityMusicLibrarySid                  = 90
	WinCapabilityDocumentsLibrarySid              = 91
	WinCapabilitySharedUserCertificatesSid        = 92
	WinCapabilityEnterpriseAuthenticationSid      = 93
	WinCapabilityRemovableStorageSid              = 94
	WinBuiltinRDSRemoteAccessServersSid           = 95
	WinBuiltinRDSEndpointServersSid               = 96
	WinBuiltinRDSManagementServersSid             = 97
	WinUserModeDriversSid                         = 98
	WinBuiltinHyperVAdminsSid                     = 99
	WinAccountCloneableControllersSid             = 100
	WinBuiltinAccessControlAssistanceOperatorsSid = 101
	WinBuiltinRemoteManagementUsersSid            = 102
	WinAuthenticationAuthorityAssertedSid         = 103
	WinAuthenticationServiceAssertedSid           = 104
	WinLocalAccountSid                            = 105
	WinLocalAccountAndAdministratorSid            = 106
	WinAccountProtectedUsersSid                   = 107
	WinCapabilityAppointmentsSid                  = 108
	WinCapabilityContactsSid                      = 109
	WinAccountDefaultSystemManagedSid             = 110
	WinBuiltinDefaultSystemManagedGroupSid        = 111
	WinBuiltinStorageReplicaAdminsSid             = 112
	WinAccountKeyAdminsSid                        = 113
	WinAccountEnterpriseKeyAdminsSid              = 114
	WinAuthenticationKeyTrustSid                  = 115
	WinAuthenticationKeyPropertyMFASid            = 116
	WinAuthenticationKeyPropertyAttestationSid    = 117
	WinAuthenticationFreshKeyAuthSid              = 118
	WinBuiltinDeviceOwnersSid                     = 119
)

// Creates a SID for a well-known predefined alias, generally using the constants of the form
// Win*Sid, for the local machine.
func CreateWellKnownSid(sidType WELL_KNOWN_SID_TYPE) (*SID, error) {
	return CreateWellKnownDomainSid(sidType, nil)
}

// Creates a SID for a well-known predefined alias, generally using the constants of the form
// Win*Sid, for the domain specified by the domainSid parameter.
func CreateWellKnownDomainSid(sidType WELL_KNOWN_SID_TYPE, domainSid *SID) (*SID, error) {
	n := uint32(50)
	for {
		b := make([]byte, n)
		sid := (*SID)(unsafe.Pointer(&b[0]))
		err := createWellKnownSid(sidType, domainSid, sid, &n)
		if err == nil {
			return sid, nil
		}
		if err != ERROR_INSUFFICIENT_BUFFER {
			return nil, err
		}
		if n <= uint32(len(b)) {
			return nil, err
		}
	}
}

const (
	// do not reorder
	TOKEN_ASSIGN_PRIMARY = 1 << iota
	TOKEN_DUPLICATE
	TOKEN_IMPERSONATE
	TOKEN_QUERY
	TOKEN_QUERY_SOURCE
	TOKEN_ADJUST_PRIVILEGES
	TOKEN_ADJUST_GROUPS
	TOKEN_ADJUST_DEFAULT
	TOKEN_ADJUST_SESSIONID

	TOKEN_ALL_ACCESS = STANDARD_RIGHTS_REQUIRED |
		TOKEN_ASSIGN_PRIMARY |
		TOKEN_DUPLICATE |
		TOKEN_IMPERSONATE |
		TOKEN_QUERY |
		TOKEN_QUERY_SOURCE |
		TOKEN_ADJUST_PRIVILEGES |
		TOKEN_ADJUST_GROUPS |
		TOKEN_ADJUST_DEFAULT |
		TOKEN_ADJUST_SESSIONID
	TOKEN_READ  = STANDARD_RIGHTS_READ | TOKEN_QUERY
	TOKEN_WRITE = STANDARD_RIGHTS_WRITE |
		TOKEN_ADJUST_PRIVILEGES |
		TOKEN_ADJUST_GROUPS |
		TOKEN_ADJUST_DEFAULT
	TOKEN_EXECUTE = STANDARD_RIGHTS_EXECUTE
)

const (
	// do not reorder
	TokenUser = 1 + iota
	TokenGroups
	TokenPrivileges
	TokenOwner
	TokenPrimaryGroup
	TokenDefaultDacl
	TokenSource
	TokenType
	TokenImpersonationLevel
	TokenStatistics
	TokenRestrictedSids
	TokenSessionId
	TokenGroupsAndPrivileges
	TokenSessionReference
	TokenSandBoxInert
	TokenAuditPolicy
	TokenOrigin
	TokenElevationType
	TokenLinkedToken
	TokenElevation
	TokenHasRestrictions
	TokenAccessInformation
	TokenVirtualizationAllowed
	TokenVirtualizationEnabled
	TokenIntegrityLevel
	TokenUIAccess
	TokenMandatoryPolicy
	TokenLogonSid
	MaxTokenInfoClass
)

// Group attributes inside of Tokengroups.Groups[i].Attributes
const (
	SE_GROUP_MANDATORY          = 0x00000001
	SE_GROUP_ENABLED_BY_DEFAULT = 0x00000002
	SE_GROUP_ENABLED            = 0x00000004
	SE_GROUP_OWNER              = 0x00000008
	SE_GROUP_USE_FOR_DENY_ONLY  = 0x00000010
	SE_GROUP_INTEGRITY          = 0x00000020
	SE_GROUP_INTEGRITY_ENABLED  = 0x00000040
	SE_GROUP_LOGON_ID           = 0xC0000000
	SE_GROUP_RESOURCE           = 0x20000000
	SE_GROUP_VALID_ATTRIBUTES   = SE_GROUP_MANDATORY | SE_GROUP_ENABLED_BY_DEFAULT | SE_GROUP_ENABLED | SE_GROUP_OWNER | SE_GROUP_USE_FOR_DENY_ONLY | SE_GROUP_LOGON_ID | SE_GROUP_RESOURCE | SE_GROUP_INTEGRITY | SE_GROUP_INTEGRITY_ENABLED
)

// Privilege attributes
const (
	SE_PRIVILEGE_ENABLED_BY_DEFAULT = 0x00000001
	SE_PRIVILEGE_ENABLED            = 0x00000002
	SE_PRIVILEGE_REMOVED            = 0x00000004
	SE_PRIVILEGE_USED_FOR_ACCESS    = 0x80000000
	SE_PRIVILEGE_VALID_ATTRIBUTES   = SE_PRIVILEGE_ENABLED_BY_DEFAULT | SE_PRIVILEGE_ENABLED | SE_PRIVILEGE_REMOVED | SE_PRIVILEGE_USED_FOR_ACCESS
)

// Token types
const (
	TokenPrimary       = 1
	TokenImpersonation = 2
)

// Impersonation levels
const (
	SecurityAnonymous      = 0
	SecurityIdentification = 1
	SecurityImpersonation  = 2
	SecurityDelegation     = 3
)

type LUID struct {
	LowPart  uint32
	HighPart int32
}

type LUIDAndAttributes struct {
	Luid       LUID
	Attributes uint32
}

type SIDAndAttributes struct {
	Sid        *SID
	Attributes uint32
}

type Tokenuser struct {
	User SIDAndAttributes
}

type Tokenprimarygroup struct {
	PrimaryGroup *SID
}

type Tokengroups struct {
	GroupCount uint32
	Groups     [1]SIDAndAttributes // Use AllGroups() for iterating.
}

// AllGroups returns a slice that can be used to iterate over the groups in g.
func (g *Tokengroups) AllGroups() []SIDAndAttributes {
	return (*[(1 << 28) - 1]SIDAndAttributes)(unsafe.Pointer(&g.Groups[0]))[:g.GroupCount:g.GroupCount]
}

type Tokenprivileges struct {
	PrivilegeCount uint32
	Privileges     [1]LUIDAndAttributes // Use AllPrivileges() for iterating.
}

// AllPrivileges returns a slice that can be used to iterate over the privileges in p.
func (p *Tokenprivileges) AllPrivileges() []LUIDAndAttributes {
	return (*[(1 << 27) - 1]LUIDAndAttributes)(unsafe.Pointer(&p.Privileges[0]))[:p.PrivilegeCount:p.PrivilegeCount]
}

type Tokenmandatorylabel struct {
	Label SIDAndAttributes
}

func (tml *Tokenmandatorylabel) Size() uint32 {
	return uint32(unsafe.Sizeof(Tokenmandatorylabel{})) + GetLengthSid(tml.Label.Sid)
}

// Authorization Functions
//sys	checkTokenMembership(tokenHandle Token, sidToCheck *SID, isMember *int32) (err error) = advapi32.CheckTokenMembership
//sys	isTokenRestricted(tokenHandle Token) (ret bool, err error) [!failretval] = advapi32.IsTokenRestricted
//sys	OpenProcessToken(process Handle, access uint32, token *Token) (err error) = advapi32.OpenProcessToken
//sys	OpenThreadToken(thread Handle, access uint32, openAsSelf bool, token *Token) (err error) = advapi32.OpenThreadToken
//sys	ImpersonateSelf(impersonationlevel uint32) (err error) = advapi32.ImpersonateSelf
//sys	RevertToSelf() (err error) = advapi32.RevertToSelf
//sys	SetThreadToken(thread *Handle, token Token) (err error) = advapi32.SetThreadToken
//sys	LookupPrivilegeValue(systemname *uint16, name *uint16, luid *LUID) (err error) = advapi32.LookupPrivilegeValueW
//sys	AdjustTokenPrivileges(token Token, disableAllPrivileges bool, newstate *Tokenprivileges, buflen uint32, prevstate *Tokenprivileges, returnlen *uint32) (err error) = advapi32.AdjustTokenPrivileges
//sys	AdjustTokenGroups(token Token, resetToDefault bool, newstate *Tokengroups, buflen uint32, prevstate *Tokengroups, returnlen *uint32) (err error) = advapi32.AdjustTokenGroups
//sys	GetTokenInformation(token Token, infoClass uint32, info *byte, infoLen uint32, returnedLen *uint32) (err error) = advapi32.GetTokenInformation
//sys	SetTokenInformation(token Token, infoClass uint32, info *byte, infoLen uint32) (err error) = advapi32.SetTokenInformation
//sys	DuplicateTokenEx(existingToken Token, desiredAccess uint32, tokenAttributes *SecurityAttributes, impersonationLevel uint32, tokenType uint32, newToken *Token) (err error) = advapi32.DuplicateTokenEx
//sys	GetUserProfileDirectory(t Token, dir *uint16, dirLen *uint32) (err error) = userenv.GetUserProfileDirectoryW
//sys	getSystemDirectory(dir *uint16, dirLen uint32) (len uint32, err error) = kernel32.GetSystemDirectoryW
//sys	getWindowsDirectory(dir *uint16, dirLen uint32) (len uint32, err error) = kernel32.GetWindowsDirectoryW
//sys	getSystemWindowsDirectory(dir *uint16, dirLen uint32) (len uint32, err error) = kernel32.GetSystemWindowsDirectoryW

// An access token contains the security information for a logon session.
// The system creates an access token when a user logs on, and every
// process executed on behalf of the user has a copy of the token.
// The token identifies the user, the user's groups, and the user's
// privileges. The system uses the token to control access to securable
// objects and to control the ability of the user to perform various
// system-related operations on the local computer.
type Token Handle

// OpenCurrentProcessToken opens an access token associated with current
// process with TOKEN_QUERY access. It is a real token that needs to be closed.
//
// Deprecated: Explicitly call OpenProcessToken(CurrentProcess(), ...)
// with the desired access instead, or use GetCurrentProcessToken for a
// TOKEN_QUERY token.
func OpenCurrentProcessToken() (Token, error) {
	var token Token
	err := OpenProcessToken(CurrentProcess(), TOKEN_QUERY, &token)
	return token, err
}

// GetCurrentProcessToken returns the access token associated with
// the current process. It is a pseudo token that does not need
// to be closed.
func GetCurrentProcessToken() Token {
	return Token(^uintptr(4 - 1))
}

// GetCurrentThreadToken return the access token associated with
// the current thread. It is a pseudo token that does not need
// to be closed.
func GetCurrentThreadToken() Token {
	return Token(^uintptr(5 - 1))
}

// GetCurrentThreadEffectiveToken returns the effective access token
// associated with the current thread. It is a pseudo token that does
// not need to be closed.
func GetCurrentThreadEffectiveToken() Token {
	return Token(^uintptr(6 - 1))
}

// Close releases access to access token.
func (t Token) Close() error {
	return CloseHandle(Handle(t))
}

// getInfo retrieves a specified type of information about an access token.
func (t Token) getInfo(class uint32, initSize int) (unsafe.Pointer, error) {
	n := uint32(initSize)
	for {
		b := make([]byte, n)
		e := GetTokenInformation(t, class, &b[0], uint32(len(b)), &n)
		if e == nil {
			return unsafe.Pointer(&b[0]), nil
		}
		if e != ERROR_INSUFFICIENT_BUFFER {
			return nil, e
		}
		if n <= uint32(len(b)) {
			return nil, e
		}
	}
}

// GetTokenUser retrieves access token t user account information.
func (t Token) GetTokenUser() (*Tokenuser, error) {
	i, e := t.getInfo(TokenUser, 50)
	if e != nil {
		return nil, e
	}
	return (*Tokenuser)(i), nil
}

// GetTokenGroups retrieves group accounts associated with access token t.
func (t Token) GetTokenGroups() (*Tokengroups, error) {
	i, e := t.getInfo(TokenGroups, 50)
	if e != nil {
		return nil, e
	}
	return (*Tokengroups)(i), nil
}

// GetTokenPrimaryGroup retrieves access token t primary group information.
// A pointer to a SID structure representing a group that will become
// the primary group of any objects created by a process using this access token.
func (t Token) GetTokenPrimaryGroup() (*Tokenprimarygroup, error) {
	i, e := t.getInfo(TokenPrimaryGroup, 50)
	if e != nil {
		return nil, e
	}
	return (*Tokenprimarygroup)(i), nil
}

// GetUserProfileDirectory retrieves path to the
// root directory of the access token t user's profile.
func (t Token) GetUserProfileDirectory() (string, error) {
	n := uint32(100)
	for {
		b := make([]uint16, n)
		e := GetUserProfileDirectory(t, &b[0], &n)
		if e == nil {
			return UTF16ToString(b), nil
		}
		if e != ERROR_INSUFFICIENT_BUFFER {
			return "", e
		}
		if n <= uint32(len(b)) {
			return "", e
		}
	}
}

// IsElevated returns whether the current token is elevated from a UAC perspective.
func (token Token) IsElevated() bool {
	var isElevated uint32
	var outLen uint32
	err := GetTokenInformation(token, TokenElevation, (*byte)(unsafe.Pointer(&isElevated)), uint32(unsafe.Sizeof(isElevated)), &outLen)
	if err != nil {
		return false
	}
	return outLen == uint32(unsafe.Sizeof(isElevated)) && isElevated != 0
}

// GetLinkedToken returns the linked token, which may be an elevated UAC token.
func (token Token) GetLinkedToken() (Token, error) {
	var linkedToken Token
	var outLen uint32
	err := GetTokenInformation(token, TokenLinkedToken, (*byte)(unsafe.Pointer(&linkedToken)), uint32(unsafe.Sizeof(linkedToken)), &outLen)
	if err != nil {
		return Token(0), err
	}
	return linkedToken, nil
}

// GetSystemDirectory retrieves the path to current location of the system
// directory, which is typically, though not always, `C:\Windows\System32`.
func GetSystemDirectory() (string, error) {
	n := uint32(MAX_PATH)
	for {
		b := make([]uint16, n)
		l, e := getSystemDirectory(&b[0], n)
		if e != nil {
			return "", e
		}
		if l <= n {
			return UTF16ToString(b[:l]), nil
		}
		n = l
	}
}

// GetWindowsDirectory retrieves the path to current location of the Windows
// directory, which is typically, though not always, `C:\Windows`. This may
// be a private user directory in the case that the application is running
// under a terminal server.
func GetWindowsDirectory() (string, error) {
	n := uint32(MAX_PATH)
	for {
		b := make([]uint16, n)
		l, e := getWindowsDirectory(&b[0], n)
		if e != nil {
			return "", e
		}
		if l <= n {
			return UTF16ToString(b[:l]), nil
		}
		n = l
	}
}

// GetSystemWindowsDirectory retrieves the path to current location of the
// Windows directory, which is typically, though not always, `C:\Windows`.
func GetSystemWindowsDirectory() (string, error) {
	n := uint32(MAX_PATH)
	for {
		b := make([]uint16, n)
		l, e := getSystemWindowsDirectory(&b[0], n)
		if e != nil {
			return "", e
		}
		if l <= n {
			return UTF16ToString(b[:l]), nil
		}
		n = l
	}
}

// IsMember reports whether the access token t is a member of the provided SID.
func (t Token) IsMember(sid *SID) (bool, error) {
	var b int32
	if e := checkTokenMembership(t, sid, &b); e != nil {
		return false, e
	}
	return b != 0, nil
}

// IsRestricted reports whether the access token t is a restricted token.
func (t Token) IsRestricted() (isRestricted bool, err error) {
	isRestricted, err = isTokenRestricted(t)
	if !isRestricted && err == syscall.EINVAL {
		// If err is EINVAL, this returned ERROR_SUCCESS indicating a non-restricted token.
		err = nil
	}
	return
}

const (
	WTS_CONSOLE_CONNECT        = 0x1
	WTS_CONSOLE_DISCONNECT     = 0x2
	WTS_REMOTE_CONNECT         = 0x3
	WTS_REMOTE_DISCONNECT      = 0x4
	WTS_SESSION_LOGON          = 0x5
	WTS_SESSION_LOGOFF         = 0x6
	WTS_SESSION_LOCK           = 0x7
	WTS_SESSION_UNLOCK         = 0x8
	WTS_SESSION_REMOTE_CONTROL = 0x9
	WTS_SESSION_CREATE         = 0xa
	WTS_SESSION_TERMINATE      = 0xb
)

const (
	WTSActive       = 0
	WTSConnected    = 1
	WTSConnectQuery = 2
	WTSShadow       = 3
	WTSDisconnected = 4
	WTSIdle         = 5
	WTSListen       = 6
	WTSReset        = 7
	WTSDown         = 8
	WTSInit         = 9
)

type WTSSESSION_NOTIFICATION struct {
	Size      uint32
	SessionID uint32
}

type WTS_SESSION_INFO struct {
	SessionID         uint32
	WindowStationName *uint16
	State             uint32
}

//sys WTSQueryUserToken(session uint32, token *Token) (err error) = wtsapi32.WTSQueryUserToken
//sys WTSEnumerateSessions(handle Handle, reserved uint32, version uint32, sessions **WTS_SESSION_INFO, count *uint32) (err error) = wtsapi32.WTSEnumerateSessionsW
//sys WTSFreeMemory(ptr uintptr) = wtsapi32.WTSFreeMemory

type ACL struct {
	aclRevision byte
	sbz1        byte
	aclSize     uint16
	aceCount    uint16
	sbz2        uint16
}

type SECURITY_DESCRIPTOR struct {
	revision byte
	sbz1     byte
	control  SECURITY_DESCRIPTOR_CONTROL
	owner    *SID
	group    *SID
	sacl     *ACL
	dacl     *ACL
}

type SECURITY_QUALITY_OF_SERVICE struct {
	Length              uint32
	ImpersonationLevel  uint32
	ContextTrackingMode byte
	EffectiveOnly       byte
}

// Constants for the ContextTrackingMode field of SECURITY_QUALITY_OF_SERVICE.
const (
	SECURITY_STATIC_TRACKING  = 0
	SECURITY_DYNAMIC_TRACKING = 1
)

type SecurityAttributes struct {
	Length             uint32
	SecurityDescriptor *SECURITY_DESCRIPTOR
	InheritHandle      uint32
}

type SE_OBJECT_TYPE uint32

// Constants for type SE_OBJECT_TYPE
const (
	SE_UNKNOWN_OBJECT_TYPE     = 0
	SE_FILE_OBJECT             = 1
	SE_SERVICE                 = 2
	SE_PRINTER                 = 3
	SE_REGISTRY_KEY            = 4
	SE_LMSHARE                 = 5
	SE_KERNEL_OBJECT           = 6
	SE_WINDOW_OBJECT           = 7
	SE_DS_OBJECT               = 8
	SE_DS_OBJECT_ALL           = 9
	SE_PROVIDER_DEFINED_OBJECT = 10
	SE_WMIGUID_OBJECT          = 11
	SE_REGISTRY_WOW64_32KEY    = 12
	SE_REGISTRY_WOW64_64KEY    = 13
)

type SECURITY_INFORMATION uint32

// Constants for type SECURITY_INFORMATION
const (
	OWNER_SECURITY_INFORMATION            = 0x00000001
	GROUP_SECURITY_INFORMATION            = 0x00000002
	DACL_SECURITY_INFORMATION             = 0x00000004
	SACL_SECURITY_INFORMATION             = 0x00000008
	LABEL_SECURITY_INFORMATION            = 0x00000010
	ATTRIBUTE_SECURITY_INFORMATION        = 0x00000020
	SCOPE_SECURITY_INFORMATION            = 0x00000040
	BACKUP_SECURITY_INFORMATION           = 0x00010000
	PROTECTED_DACL_SECURITY_INFORMATION   = 0x80000000
	PROTECTED_SACL_SECURITY_INFORMATION   = 0x40000000
	UNPROTECTED_DACL_SECURITY_INFORMATION = 0x20000000
	UNPROTECTED_SACL_SECURITY_INFORMATION = 0x10000000
)

type SECURITY_DESCRIPTOR_CONTROL uint16

// Constants for type SECURITY_DESCRIPTOR_CONTROL
const (
	SE_OWNER_DEFAULTED       = 0x0001
	SE_GROUP_DEFAULTED       = 0x0002
	SE_DACL_PRESENT          = 0x0004
	SE_DACL_DEFAULTED        = 0x0008
	SE_SACL_PRESENT          = 0x0010
	SE_SACL_DEFAULTED        = 0x0020
	SE_DACL_AUTO_INHERIT_REQ = 0x0100
	SE_SACL_AUTO_INHERIT_REQ = 0x0200
	SE_DACL_AUTO_INHERITED   = 0x0400
	SE_SACL_AUTO_INHERITED   = 0x0800
	SE_DACL_PROTECTED        = 0x1000
	SE_SACL_PROTECTED        = 0x2000
	SE_RM_CONTROL_VALID      = 0x4000
	SE_SELF_RELATIVE         = 0x8000
)

type ACCESS_MASK uint32

// Constants for type ACCESS_MASK
const (
	DELETE                   = 0x00010000
	READ_CONTROL             = 0x00020000
	WRITE_DAC                = 0x00040000
	WRITE_OWNER              = 0x00080000
	SYNCHRONIZE              = 0x00100000
	STANDARD_RIGHTS_REQUIRED = 0x000F0000
	STANDARD_RIGHTS_READ     = READ_CONTROL
	STANDARD_RIGHTS_WRITE    = READ_CONTROL
	STANDARD_RIGHTS_EXECUTE  = READ_CONTROL
	STANDARD_RIGHTS_ALL      = 0x001F0000
	SPECIFIC_RIGHTS_ALL      = 0x0000FFFF
	ACCESS_SYSTEM_SECURITY   = 0x01000000
	MAXIMUM_ALLOWED          = 0x02000000
	GENERIC_READ             = 0x80000000
	GENERIC_WRITE            = 0x40000000
	GENERIC_EXECUTE          = 0x20000000
	GENERIC_ALL              = 0x10000000
)

type ACCESS_MODE uint32

// Constants for type ACCESS_MODE
const (
	NOT_USED_ACCESS   = 0
	GRANT_ACCESS      = 1
	SET_ACCESS        = 2
	DENY_ACCESS       = 3
	REVOKE_ACCESS     = 4
	SET_AUDIT_SUCCESS = 5
	SET_AUDIT_FAILURE = 6
)

// Constants for AceFlags and Inheritance fields
const (
	NO_INHERITANCE                     = 0x0
	SUB_OBJECTS_ONLY_INHERIT           = 0x1
	SUB_CONTAINERS_ONLY_INHERIT        = 0x2
	SUB_CONTAINERS_AND_OBJECTS_INHERIT = 0x3
	INHERIT_NO_PROPAGATE               = 0x4
	INHERIT_ONLY                       = 0x8
	INHERITED_ACCESS_ENTRY             = 0x10
	INHERITED_PARENT                   = 0x10000000
	INHERITED_GRANDPARENT              = 0x20000000
	OBJECT_INHERIT_ACE                 = 0x1
	CONTAINER_INHERIT_ACE              = 0x2
	NO_PROPAGATE_INHERIT_ACE           = 0x4
	INHERIT_ONLY_ACE                   = 0x8
	INHERITED_ACE                      = 0x10
	VALID_INHERIT_FLAGS                = 0x1F
)

type MULTIPLE_TRUSTEE_OPERATION uint32

// Constants for MULTIPLE_TRUSTEE_OPERATION
const (
	NO_MULTIPLE_TRUSTEE    = 0
	TRUSTEE_IS_IMPERSONATE = 1
)

type TRUSTEE_FORM uint32

// Constants for TRUSTEE_FORM
const (
	TRUSTEE_IS_SID              = 0
	TRUSTEE_IS_NAME             = 1
	TRUSTEE_BAD_FORM            = 2
	TRUSTEE_IS_OBJECTS_AND_SID  = 3
	TRUSTEE_IS_OBJECTS_AND_NAME = 4
)

type TRUSTEE_TYPE uint32

// Constants for TRUSTEE_TYPE
const (
	TRUSTEE_IS_UNKNOWN          = 0
	TRUSTEE_IS_USER             = 1
	TRUSTEE_IS_GROUP            = 2
	TRUSTEE_IS_DOMAIN           = 3
	TRUSTEE_IS_ALIAS            = 4
	TRUSTEE_IS_WELL_KNOWN_GROUP = 5
	TRUSTEE_IS_DELETED          = 6
	TRUSTEE_IS_INVALID          = 7
	TRUSTEE_IS_COMPUTER         = 8
)

// Constants for ObjectsPresent field
const (
	ACE_OBJECT_TYPE_PRESENT           = 0x1
	ACE_INHERITED_OBJECT_TYPE_PRESENT = 0x2
)

type EXPLICIT_ACCESS struct {
	AccessPermissions ACCESS_MASK
	AccessMode        ACCESS_MODE
	Inheritance       uint32
	Trustee           TRUSTEE
}

// This type is the union inside of TRUSTEE and must be created using one of the TrusteeValueFrom* functions.
type TrusteeValue uintptr

func TrusteeValueFromString(str string) TrusteeValue {
	return TrusteeValue(unsafe.Pointer(StringToUTF16Ptr(str)))
}
func TrusteeValueFromSID(sid *SID) TrusteeValue {
	return TrusteeValue(unsafe.Pointer(sid))
}
func TrusteeValueFromObjectsAndSid(objectsAndSid *OBJECTS_AND_SID) TrusteeValue {
	return TrusteeValue(unsafe.Pointer(objectsAndSid))
}
func TrusteeValueFromObjectsAndName(objectsAndName *OBJECTS_AND_NAME) TrusteeValue {
	return TrusteeValue(unsafe.Pointer(objectsAndName))
}

type TRUSTEE struct {
	MultipleTrustee          *TRUSTEE
	MultipleTrusteeOperation MULTIPLE_TRUSTEE_OPERATION
	TrusteeForm              TRUSTEE_FORM
	TrusteeType              TRUSTEE_TYPE
	TrusteeValue             TrusteeValue
}

type OBJECTS_AND_SID struct {
	ObjectsPresent          uint32
	ObjectTypeGuid          GUID
	InheritedObjectTypeGuid GUID
	Sid                     *SID
}

type OBJECTS_AND_NAME struct {
	ObjectsPresent          uint32
	ObjectType              SE_OBJECT_TYPE
	ObjectTypeName          *uint16
	InheritedObjectTypeName *uint16
	Name                    *uint16
}

//sys	getSecurityInfo(handle Handle, objectType SE_OBJECT_TYPE, securityInformation SECURITY_INFORMATION, owner **SID, group **SID, dacl **ACL, sacl **ACL, sd **SECURITY_DESCRIPTOR) (ret error) = advapi32.GetSecurityInfo
//sys	SetSecurityInfo(handle Handle, objectType SE_OBJECT_TYPE, securityInformation SECURITY_INFORMATION, owner *SID, group *SID, dacl *ACL, sacl *ACL) (ret error) = advapi32.SetSecurityInfo
//sys	getNamedSecurityInfo(objectName string, objectType SE_OBJECT_TYPE, securityInformation SECURITY_INFORMATION, owner **SID, group **SID, dacl **ACL, sacl **ACL, sd **SECURITY_DESCRIPTOR) (ret error) = advapi32.GetNamedSecurityInfoW
//sys	SetNamedSecurityInfo(objectName string, objectType SE_OBJECT_TYPE, securityInformation SECURITY_INFORMATION, owner *SID, group *SID, dacl *ACL, sacl *ACL) (ret error) = advapi32.SetNamedSecurityInfoW
//sys	SetKernelObjectSecurity(handle Handle, securityInformation SECURITY_INFORMATION, securityDescriptor *SECURITY_DESCRIPTOR) (err error) = advapi32.SetKernelObjectSecurity

//sys	buildSecurityDescriptor(owner *TRUSTEE, group *TRUSTEE, countAccessEntries uint32, accessEntries *EXPLICIT_ACCESS, countAuditEntries uint32, auditEntries *EXPLICIT_ACCESS, oldSecurityDescriptor *SECURITY_DESCRIPTOR, sizeNewSecurityDescriptor *uint32, newSecurityDescriptor **SECURITY_DESCRIPTOR) (ret error) = advapi32.BuildSecurityDescriptorW
//sys	initializeSecurityDescriptor(absoluteSD *SECURITY_DESCRIPTOR, revision uint32) (err error) = advapi32.InitializeSecurityDescriptor

//sys	getSecurityDescriptorControl(sd *SECURITY_DESCRIPTOR, control *SECURITY_DESCRIPTOR_CONTROL, revision *uint32) (err error) = advapi32.GetSecurityDescriptorControl
//sys	getSecurityDescriptorDacl(sd *SECURITY_DESCRIPTOR, daclPresent *bool, dacl **ACL, daclDefaulted *bool) (err error) = advapi32.GetSecurityDescriptorDacl
//sys	getSecurityDescriptorSacl(sd *SECURITY_DESCRIPTOR, saclPresent *bool, sacl **ACL, saclDefaulted *bool) (err error) = advapi32.GetSecurityDescriptorSacl
//sys	getSecurityDescriptorOwner(sd *SECURITY_DESCRIPTOR, owner **SID, ownerDefaulted *bool) (err error) = advapi32.GetSecurityDescriptorOwner
//sys	getSecurityDescriptorGroup(sd *SECURITY_DESCRIPTOR, group **SID, groupDefaulted *bool) (err error) = advapi32.GetSecurityDescriptorGroup
//sys	getSecurityDescriptorLength(sd *SECURITY_DESCRIPTOR) (len uint32) = advapi32.GetSecurityDescriptorLength
//sys	getSecurityDescriptorRMControl(sd *SECURITY_DESCRIPTOR, rmControl *uint8) (ret error) [failretval!=0] = advapi32.GetSecurityDescriptorRMControl
//sys	isValidSecurityDescriptor(sd *SECURITY_DESCRIPTOR) (isValid bool) = advapi32.IsValidSecurityDescriptor

//sys	setSecurityDescriptorControl(sd *SECURITY_DESCRIPTOR, controlBitsOfInterest SECURITY_DESCRIPTOR_CONTROL, controlBitsToSet SECURITY_DESCRIPTOR_CONTROL) (err error) = advapi32.SetSecurityDescriptorControl
//sys	setSecurityDescriptorDacl(sd *SECURITY_DESCRIPTOR, daclPresent bool, dacl *ACL, daclDefaulted bool) (err error) = advapi32.SetSecurityDescriptorDacl
//sys	setSecurityDescriptorSacl(sd *SECURITY_DESCRIPTOR, saclPresent bool, sacl *ACL, saclDefaulted bool) (err error) = advapi32.SetSecurityDescriptorSacl
//sys	setSecurityDescriptorOwner(sd *SECURITY_DESCRIPTOR, owner *SID, ownerDefaulted bool) (err error) = advapi32.SetSecurityDescriptorOwner
//sys	setSecurityDescriptorGroup(sd *SECURITY_DESCRIPTOR, group *SID, groupDefaulted bool) (err error) = advapi32.SetSecurityDescriptorGroup
//sys	setSecurityDescriptorRMControl(sd *SECURITY_DESCRIPTOR, rmControl *uint8) = advapi32.SetSecurityDescriptorRMControl

//sys	convertStringSecurityDescriptorToSecurityDescriptor(str string, revision uint32, sd **SECURITY_DESCRIPTOR, size *uint32) (err error) = advapi32.ConvertStringSecurityDescriptorToSecurityDescriptorW
//sys	convertSecurityDescriptorToStringSecurityDescriptor(sd *SECURITY_DESCRIPTOR, revision uint32, securityInformation SECURITY_INFORMATION, str **uint16, strLen *uint32) (err error) = advapi32.ConvertSecurityDescriptorToStringSecurityDescriptorW

//sys	makeAbsoluteSD(selfRelativeSD *SECURITY_DESCRIPTOR, absoluteSD *SECURITY_DESCRIPTOR, absoluteSDSize *uint32, dacl *ACL, daclSize *uint32, sacl *ACL, saclSize *uint32, owner *SID, ownerSize *uint32, group *SID, groupSize *uint32) (err error) = advapi32.MakeAbsoluteSD
//sys	makeSelfRelativeSD(absoluteSD *SECURITY_DESCRIPTOR, selfRelativeSD *SECURITY_DESCRIPTOR, selfRelativeSDSize *uint32) (err error) = advapi32.MakeSelfRelativeSD

//sys	setEntriesInAcl(countExplicitEntries uint32, explicitEntries *EXPLICIT_ACCESS, oldACL *ACL, newACL **ACL) (ret error) = advapi32.SetEntriesInAclW

// Control returns the security descriptor control bits.
func (sd *SECURITY_DESCRIPTOR) Control() (control SECURITY_DESCRIPTOR_CONTROL, revision uint32, err error) {
	err = getSecurityDescriptorControl(sd, &control, &revision)
	return
}

// SetControl sets the security descriptor control bits.
func (sd *SECURITY_DESCRIPTOR) SetControl(controlBitsOfInterest SECURITY_DESCRIPTOR_CONTROL, controlBitsToSet SECURITY_DESCRIPTOR_CONTROL) error {
	return setSecurityDescriptorControl(sd, controlBitsOfInterest, controlBitsToSet)
}

// RMControl returns the security descriptor resource manager control bits.
func (sd *SECURITY_DESCRIPTOR) RMControl() (control uint8, err error) {
	err = getSecurityDescriptorRMControl(sd, &control)
	return
}

// SetRMControl sets the security descriptor resource manager control bits.
func (sd *SECURITY_DESCRIPTOR) SetRMControl(rmControl uint8) {
	setSecurityDescriptorRMControl(sd, &rmControl)
}

// DACL returns the security descriptor DACL and whether it was defaulted. The dacl return value may be nil
// if a DACL exists but is an "empty DACL", meaning fully permissive. If the DACL does not exist, err returns
// ERROR_OBJECT_NOT_FOUND.
func (sd *SECURITY_DESCRIPTOR) DACL() (dacl *ACL, defaulted bool, err error) {
	var present bool
	err = getSecurityDescriptorDacl(sd, &present, &dacl, &defaulted)
	if !present {
		err = ERROR_OBJECT_NOT_FOUND
	}
	return
}

// SetDACL sets the absolute security descriptor DACL.
func (absoluteSD *SECURITY_DESCRIPTOR) SetDACL(dacl *ACL, present, defaulted bool) error {
	return setSecurityDescriptorDacl(absoluteSD, present, dacl, defaulted)
}

// SACL returns the security descriptor SACL and whether it was defaulted. The sacl return value may be nil
// if a SACL exists but is an "empty SACL", meaning fully permissive. If the SACL does not exist, err returns
// ERROR_OBJECT_NOT_FOUND.
func (sd *SECURITY_DESCRIPTOR) SACL() (sacl *ACL, defaulted bool, err error) {
	var present bool
	err = getSecurityDescriptorSacl(sd, &present, &sacl, &defaulted)
	if !present {
		err = ERROR_OBJECT_NOT_FOUND
	}
	return
}

// SetSACL sets the absolute security descriptor SACL.
func (absoluteSD *SECURITY_DESCRIPTOR) SetSACL(sacl *ACL, present, defaulted bool) error {
	return setSecurityDescriptorSacl(absoluteSD, present, sacl, defaulted)
}

// Owner returns the security descriptor owner and whether it was defaulted.
func (sd *SECURITY_DESCRIPTOR) Owner() (owner *SID, defaulted bool, err error) {
	err = getSecurityDescriptorOwner(sd, &owner, &defaulted)
	return
}

// SetOwner sets the absolute security descriptor owner.
func (absoluteSD *SECURITY_DESCRIPTOR) SetOwner(owner *SID, defaulted bool) error {
	return setSecurityDescriptorOwner(absoluteSD, owner, defaulted)
}

// Group returns the security descriptor group and whether it was defaulted.
func (sd *SECURITY_DESCRIPTOR) Group() (group *SID, defaulted bool, err error) {
	err = getSecurityDescriptorGroup(sd, &group, &defaulted)
	return
}

// SetGroup sets the absolute security descriptor owner.
func (absoluteSD *SECURITY_DESCRIPTOR) SetGroup(group *SID, defaulted bool) error {
	return setSecurityDescriptorGroup(absoluteSD, group, defaulted)
}

// Length returns the length of the security descriptor.
func (sd *SECURITY_DESCRIPTOR) Length() uint32 {
	return getSecurityDescriptorLength(sd)
}

// IsValid returns whether the security descriptor is valid.
func (sd *SECURITY_DESCRIPTOR) IsValid() bool {
	return isValidSecurityDescriptor(sd)
}

// String returns the SDDL form of the security descriptor, with a function signature that can be
// used with %v formatting directives.
func (sd *SECURITY_DESCRIPTOR) String() string {
	var sddl *uint16
	err := convertSecurityDescriptorToStringSecurityDescriptor(sd, 1, 0xff, &sddl, nil)
	if err != nil {
		return ""
	}
	defer LocalFree(Handle(unsafe.Pointer(sddl)))
	return UTF16PtrToString(sddl)
}

// ToAbsolute converts a self-relative security descriptor into an absolute one.
func (selfRelativeSD *SECURITY_DESCRIPTOR) ToAbsolute() (absoluteSD *SECURITY_DESCRIPTOR, err error) {
	control, _, err := selfRelativeSD.Control()
	if err != nil {
		return
	}
	if control&SE_SELF_RELATIVE == 0 {
		err = ERROR_INVALID_PARAMETER
		return
	}
	var absoluteSDSize, daclSize, saclSize, ownerSize, groupSize uint32
	err = makeAbsoluteSD(selfRelativeSD, nil, &absoluteSDSize,
		nil, &daclSize, nil, &saclSize, nil, &ownerSize, nil, &groupSize)
	switch err {
	case ERROR_INSUFFICIENT_BUFFER:
	case nil:
		// makeAbsoluteSD is expected to fail, but it succeeds.
		return nil, ERROR_INTERNAL_ERROR
	default:
		return nil, err
	}
	if absoluteSDSize > 0 {
		absoluteSD = (*SECURITY_DESCRIPTOR)(unsafe.Pointer(&make([]byte, absoluteSDSize)[0]))
	}
	var (
		dacl  *ACL
		sacl  *ACL
		owner *SID
		group *SID
	)
	if daclSize > 0 {
		dacl = (*ACL)(unsafe.Pointer(&make([]byte, daclSize)[0]))
	}
	if saclSize > 0 {
		sacl = (*ACL)(unsafe.Pointer(&make([]byte, saclSize)[0]))
	}
	if ownerSize > 0 {
		owner = (*SID)(unsafe.Pointer(&make([]byte, ownerSize)[0]))
	}
	if groupSize > 0 {
		group = (*SID)(unsafe.Pointer(&make([]byte, groupSize)[0]))
	}
	err = makeAbsoluteSD(selfRelativeSD, absoluteSD, &absoluteSDSize,
		dacl, &daclSize, sacl, &saclSize, owner, &ownerSize, group, &groupSize)
	return
}

// ToSelfRelative converts an absolute security descriptor into a self-relative one.
func (absoluteSD *SECURITY_DESCRIPTOR) ToSelfRelative() (selfRelativeSD *SECURITY_DESCRIPTOR, err error) {
	control, _, err := absoluteSD.Control()
	if err != nil {
		return
	}
	if control&SE_SELF_RELATIVE != 0 {
		err = ERROR_INVALID_PARAMETER
		return
	}
	var selfRelativeSDSize uint32
	err = makeSelfRelativeSD(absoluteSD, nil, &selfRelativeSDSize)
	switch err {
	case ERROR_INSUFFICIENT_BUFFER:
	case nil:
		// makeSelfRelativeSD is expected to fail, but it succeeds.
		return nil, ERROR_INTERNAL_ERROR
	default:
		return nil, err
	}
	if selfRelativeSDSize > 0 {
		selfRelativeSD = (*SECURITY_DESCRIPTOR)(unsafe.Pointer(&make([]byte, selfRelativeSDSize)[0]))
	}
	err = makeSelfRelativeSD(absoluteSD, selfRelativeSD, &selfRelativeSDSize)
	return
}

func (selfRelativeSD *SECURITY_DESCRIPTOR) copySelfRelativeSecurityDescriptor() *SECURITY_DESCRIPTOR {
<<<<<<< HEAD
	sdLen := (int)(selfRelativeSD.Length())
=======
	sdLen := int(selfRelativeSD.Length())
	const min = int(unsafe.Sizeof(SECURITY_DESCRIPTOR{}))
	if sdLen < min {
		sdLen = min
	}
>>>>>>> 14ca838f

	var src []byte
	h := (*unsafeheader.Slice)(unsafe.Pointer(&src))
	h.Data = unsafe.Pointer(selfRelativeSD)
	h.Len = sdLen
	h.Cap = sdLen

<<<<<<< HEAD
	dst := make([]byte, sdLen)
=======
	const psize = int(unsafe.Sizeof(uintptr(0)))

	var dst []byte
	h = (*unsafeheader.Slice)(unsafe.Pointer(&dst))
	alloc := make([]uintptr, (sdLen+psize-1)/psize)
	h.Data = (*unsafeheader.Slice)(unsafe.Pointer(&alloc)).Data
	h.Len = sdLen
	h.Cap = sdLen

>>>>>>> 14ca838f
	copy(dst, src)
	return (*SECURITY_DESCRIPTOR)(unsafe.Pointer(&dst[0]))
}

// SecurityDescriptorFromString converts an SDDL string describing a security descriptor into a
// self-relative security descriptor object allocated on the Go heap.
func SecurityDescriptorFromString(sddl string) (sd *SECURITY_DESCRIPTOR, err error) {
	var winHeapSD *SECURITY_DESCRIPTOR
	err = convertStringSecurityDescriptorToSecurityDescriptor(sddl, 1, &winHeapSD, nil)
	if err != nil {
		return
	}
	defer LocalFree(Handle(unsafe.Pointer(winHeapSD)))
	return winHeapSD.copySelfRelativeSecurityDescriptor(), nil
}

// GetSecurityInfo queries the security information for a given handle and returns the self-relative security
// descriptor result on the Go heap.
func GetSecurityInfo(handle Handle, objectType SE_OBJECT_TYPE, securityInformation SECURITY_INFORMATION) (sd *SECURITY_DESCRIPTOR, err error) {
	var winHeapSD *SECURITY_DESCRIPTOR
	err = getSecurityInfo(handle, objectType, securityInformation, nil, nil, nil, nil, &winHeapSD)
	if err != nil {
		return
	}
	defer LocalFree(Handle(unsafe.Pointer(winHeapSD)))
	return winHeapSD.copySelfRelativeSecurityDescriptor(), nil
}

// GetNamedSecurityInfo queries the security information for a given named object and returns the self-relative security
// descriptor result on the Go heap.
func GetNamedSecurityInfo(objectName string, objectType SE_OBJECT_TYPE, securityInformation SECURITY_INFORMATION) (sd *SECURITY_DESCRIPTOR, err error) {
	var winHeapSD *SECURITY_DESCRIPTOR
	err = getNamedSecurityInfo(objectName, objectType, securityInformation, nil, nil, nil, nil, &winHeapSD)
	if err != nil {
		return
	}
	defer LocalFree(Handle(unsafe.Pointer(winHeapSD)))
	return winHeapSD.copySelfRelativeSecurityDescriptor(), nil
}

// BuildSecurityDescriptor makes a new security descriptor using the input trustees, explicit access lists, and
// prior security descriptor to be merged, any of which can be nil, returning the self-relative security descriptor
// result on the Go heap.
func BuildSecurityDescriptor(owner *TRUSTEE, group *TRUSTEE, accessEntries []EXPLICIT_ACCESS, auditEntries []EXPLICIT_ACCESS, mergedSecurityDescriptor *SECURITY_DESCRIPTOR) (sd *SECURITY_DESCRIPTOR, err error) {
	var winHeapSD *SECURITY_DESCRIPTOR
	var winHeapSDSize uint32
	var firstAccessEntry *EXPLICIT_ACCESS
	if len(accessEntries) > 0 {
		firstAccessEntry = &accessEntries[0]
	}
	var firstAuditEntry *EXPLICIT_ACCESS
	if len(auditEntries) > 0 {
		firstAuditEntry = &auditEntries[0]
	}
	err = buildSecurityDescriptor(owner, group, uint32(len(accessEntries)), firstAccessEntry, uint32(len(auditEntries)), firstAuditEntry, mergedSecurityDescriptor, &winHeapSDSize, &winHeapSD)
	if err != nil {
		return
	}
	defer LocalFree(Handle(unsafe.Pointer(winHeapSD)))
	return winHeapSD.copySelfRelativeSecurityDescriptor(), nil
}

// NewSecurityDescriptor creates and initializes a new absolute security descriptor.
func NewSecurityDescriptor() (absoluteSD *SECURITY_DESCRIPTOR, err error) {
	absoluteSD = &SECURITY_DESCRIPTOR{}
	err = initializeSecurityDescriptor(absoluteSD, 1)
	return
}

// ACLFromEntries returns a new ACL on the Go heap containing a list of explicit entries as well as those of another ACL.
// Both explicitEntries and mergedACL are optional and can be nil.
func ACLFromEntries(explicitEntries []EXPLICIT_ACCESS, mergedACL *ACL) (acl *ACL, err error) {
	var firstExplicitEntry *EXPLICIT_ACCESS
	if len(explicitEntries) > 0 {
		firstExplicitEntry = &explicitEntries[0]
	}
	var winHeapACL *ACL
	err = setEntriesInAcl(uint32(len(explicitEntries)), firstExplicitEntry, mergedACL, &winHeapACL)
	if err != nil {
		return
	}
	defer LocalFree(Handle(unsafe.Pointer(winHeapACL)))
	aclBytes := make([]byte, winHeapACL.aclSize)
	copy(aclBytes, (*[(1 << 31) - 1]byte)(unsafe.Pointer(winHeapACL))[:len(aclBytes):len(aclBytes)])
	return (*ACL)(unsafe.Pointer(&aclBytes[0])), nil
}<|MERGE_RESOLUTION|>--- conflicted
+++ resolved
@@ -889,6 +889,7 @@
 //sys WTSQueryUserToken(session uint32, token *Token) (err error) = wtsapi32.WTSQueryUserToken
 //sys WTSEnumerateSessions(handle Handle, reserved uint32, version uint32, sessions **WTS_SESSION_INFO, count *uint32) (err error) = wtsapi32.WTSEnumerateSessionsW
 //sys WTSFreeMemory(ptr uintptr) = wtsapi32.WTSFreeMemory
+//sys WTSGetActiveConsoleSessionId() (sessionID uint32)
 
 type ACL struct {
 	aclRevision byte
@@ -1334,15 +1335,11 @@
 }
 
 func (selfRelativeSD *SECURITY_DESCRIPTOR) copySelfRelativeSecurityDescriptor() *SECURITY_DESCRIPTOR {
-<<<<<<< HEAD
-	sdLen := (int)(selfRelativeSD.Length())
-=======
 	sdLen := int(selfRelativeSD.Length())
 	const min = int(unsafe.Sizeof(SECURITY_DESCRIPTOR{}))
 	if sdLen < min {
 		sdLen = min
 	}
->>>>>>> 14ca838f
 
 	var src []byte
 	h := (*unsafeheader.Slice)(unsafe.Pointer(&src))
@@ -1350,9 +1347,6 @@
 	h.Len = sdLen
 	h.Cap = sdLen
 
-<<<<<<< HEAD
-	dst := make([]byte, sdLen)
-=======
 	const psize = int(unsafe.Sizeof(uintptr(0)))
 
 	var dst []byte
@@ -1362,7 +1356,6 @@
 	h.Len = sdLen
 	h.Cap = sdLen
 
->>>>>>> 14ca838f
 	copy(dst, src)
 	return (*SECURITY_DESCRIPTOR)(unsafe.Pointer(&dst[0]))
 }
