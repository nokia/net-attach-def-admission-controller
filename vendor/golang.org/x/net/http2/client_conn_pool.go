--- conflicted
+++ resolved
@@ -110,16 +110,11 @@
 
 // dialCall is an in-flight Transport dial call to a host.
 type dialCall struct {
-<<<<<<< HEAD
-	_    incomparable
-	p    *clientConnPool
-=======
 	_ incomparable
 	p *clientConnPool
 	// the context associated with the request
 	// that created this dialCall
 	ctx  context.Context
->>>>>>> 14ca838f
 	done chan struct{} // closed when done
 	res  *ClientConn   // valid after done is closed
 	err  error         // valid after done is closed
