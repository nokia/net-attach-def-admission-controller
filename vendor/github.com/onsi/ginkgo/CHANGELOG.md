<<<<<<< HEAD
=======
## 1.14.0

### Features
- Defer running top-level container nodes until RunSpecs is called [d44dedf]
- [Document Ginkgo lifecycle](http://onsi.github.io/ginkgo/#understanding-ginkgos-lifecycle)
- Add `extensions/globals` package (#692) [3295c8f] - this can be helpful in contexts where you are test-driving your test-generation code (see [#692](https://github.com/onsi/ginkgo/pull/692))
- Print Skip reason in JUnit reporter if one was provided [820dfab]

## 1.13.0

### Features
- Add a version of table.Entry that allows dumping the entry parameters. (#689) [21eaef2]

### Fixes
- Ensure integration tests pass in an environment sans GOPATH [606fba2]
- Add books package (#568) [fc0e44e]
- doc(readme): installation via "tools package" (#677) [83bb20e]
- Solve the undefined: unix.Dup2 compile error on mips64le (#680) [0624f75]
- Import package without dot (#687) [6321024]
- Fix integration tests to stop require GOPATH (#686) [a912ec5]

## 1.12.3

### Fixes
- Print correct code location of failing table test (#666) [c6d7afb]

## 1.12.2

### Fixes
- Update dependencies [ea4a036]

## 1.12.1

### Fixes
- Make unfocus ("blur") much faster (#674) [8b18061]
- Fix typo (#673) [7fdcbe8]
- Test against 1.14 and remove 1.12 [d5c2ad6]
- Test if a coverprofile content is empty before checking its latest character (#670) [14d9fa2]
- replace tail package with maintained one. this fixes go get errors (#667) [4ba33d4]
- improve ginkgo performance - makes progress on #644 [a14f98e]
- fix convert integration tests [1f8ba69]
- fix typo succesful -> successful (#663) [1ea49cf]
- Fix invalid link (#658) [b886136]
- convert utility : Include comments from source (#657) [1077c6d]
- Explain what BDD means [d79e7fb]
- skip race detector test on unsupported platform (#642) [f8ab89d]
- Use Dup2 from golang.org/x/sys/unix instead of syscallDup (#638) [5d53c55]
- Fix missing newline in combined coverage file (#641) [6a07ea2]
- check if a spec is run before returning SpecSummary (#645) [8850000]

## 1.12.0

### Features
- Add module definition (#630) [78916ab]

>>>>>>> 14ca838f
## 1.11.0

### Features
- Add syscall for riscv64 architecture [f66e896]
- teamcity reporter: output location of test failure as well as test definition (#626) [9869142]
- teamcity reporter: output newline after every service message (#625) [3cfa02d]
- Add support for go module when running `generate` command (#578) [9c89e3f]

## 1.10.3

### Fixes
- Set go_import_path in travis.yml to allow internal packages in forks (#607) [3b721db]
- Add integration test [d90e0dc]
- Fix coverage files combining [e5dde8c]
- A new CLI option: -ginkgo.reportFile <file path> (#601) [034fd25]

## 1.10.2

### Fixes
- speed up table entry generateIt() (#609) [5049dc5]
- Fix. Write errors to stderr instead of stdout (#610) [7bb3091]

## 1.10.1

### Fixes
- stack backtrace: fix skipping (#600) [2a4c0bd]

## 1.10.0

### Fixes
- stack backtrace: fix alignment and skipping [66915d6]
- fix typo in documentation [8f97b93]

## 1.9.0

### Features
- Option to print output into report, when tests have passed [0545415]

### Fixes
- Fixed typos in comments [0ecbc58]
- gofmt code [a7f8bfb]
- Simplify code [7454d00]
- Simplify concatenation, incrementation and function assignment [4825557]
- Avoid unnecessary conversions [9d9403c]
- JUnit: include more detailed information about panic [19cca4b]
- Print help to stdout when the user asks for help [4cb7441]


## 1.8.0

### New Features
- allow config of the vet flag for `go test` (#562) [3cd45fa]
- Support projects using go modules [d56ee76]

### Fixes and Minor Improvements
- chore(godoc): fixes typos in Measurement funcs [dbaca8e]
- Optimize focus to avoid allocations [f493786]
- Ensure generated test file names are underscored [505cc35]

## 1.7.0

### New Features
- Add JustAfterEach (#484) [0d4f080]

### Fixes
- Correctly round suite time in junit reporter [2445fc1]
- Avoid using -i argument to go test for Golang 1.10+ [46bbc26]

## 1.6.0

### New Features
- add --debug flag to emit node output to files (#499) [39febac]

### Fixes
- fix: for `go vet` to pass [69338ec]
- docs: fix for contributing instructions [7004cb1]
- consolidate and streamline contribution docs (#494) [d848015]
- Make generated Junit file compatable with "Maven Surefire" (#488) [e51bee6]
- all: gofmt [000d317]
- Increase eventually timeout to 30s [c73579c]
- Clarify asynchronous test behaviour [294d8f4]
- Travis badge should only show master [26d2143]

## 1.5.0 5/10/2018

### New Features
- Supports go v1.10 (#443, #446, #451) [e873237, 468e89e, e37dbfe, a37f4c0, c0b857d, bca5260, 4177ca8]
- Add a When() synonym for Context() (#386) [747514b, 7484dad, 7354a07, dd826c8]
- Re-add noisySkippings flag [652e15c]
- Allow coverage to be displayed for focused specs (#367) [11459a8]
- Handle -outputdir flag (#364) [228e3a8]
- Handle -coverprofile flag (#355) [43392d5]

### Fixes
- When using custom reporters register the custom reporters *before* the default reporter.  This allows users to see the output of any print statements in their customer reporters. (#365) [8382b23]
- When running a test and calculating the coverage using the `-coverprofile` and `-outputdir` flags, Ginkgo fails with an error if the directory does not exist. This is due to an [issue in go 1.10](https://github.com/golang/go/issues/24588) (#446) [b36a6e0]
- `unfocus` command ignores vendor folder (#459) [e5e551c, c556e43, a3b6351, 9a820dd]
- Ignore packages whose tests are all ignored by go (#456) [7430ca7, 6d8be98]
- Increase the threshold when checking time measuments (#455) [2f714bf, 68f622c]
- Fix race condition in coverage tests (#423) [a5a8ff7, ab9c08b]
- Add an extra new line after reporting spec run completion for test2json [874520d]
- added name name field to junit reported testsuite [ae61c63]
- Do not set the run time of a spec when the dryRun flag is used (#438) [457e2d9, ba8e856]
- Process FWhen and FSpecify when unfocusing (#434) [9008c7b, ee65bd, df87dfe]
- Synchronise the access to the state of specs to avoid race conditions (#430) [7d481bc, ae6829d]
- Added Duration on GinkgoTestDescription (#383) [5f49dad, 528417e, 0747408, 329d7ed]
- Fix Ginkgo stack trace on failure for Specify (#415) [b977ede, 65ca40e, 6c46eb8]
- Update README with Go 1.6+, Golang -> Go (#409) [17f6b97, bc14b66, 20d1598]
- Use fmt.Errorf instead of errors.New(fmt.Sprintf (#401) [a299f56, 44e2eaa]
- Imports in generated code should follow conventions (#398) [0bec0b0, e8536d8]
- Prevent data race error when Recording a benchmark value from multiple go routines (#390) [c0c4881, 7a241e9]
- Replace GOPATH in Environment [4b883f0]


## 1.4.0 7/16/2017

- `ginkgo` now provides a hint if you accidentally forget to run `ginkgo bootstrap` to generate a `*_suite_test.go` file that actually invokes the Ginkgo test runner. [#345](https://github.com/onsi/ginkgo/pull/345)
- thanks to improvements in `go test -c` `ginkgo` no longer needs to fix Go's compilation output to ensure compilation errors are expressed relative to the CWD. [#357]
- `ginkgo watch -watchRegExp=...` allows you to specify a custom regular expression to watch.  Only files matching the regular expression are watched for changes (the default is `\.go$`) [#356]
- `ginkgo` now always emits compilation output.  Previously, only failed compilation output was printed out. [#277]
- `ginkgo -requireSuite` now fails the test run if there are `*_test.go` files but `go test` fails to detect any tests.  Typically this means you forgot to run `ginkgo bootstrap` to generate a suite file. [#344]
- `ginkgo -timeout=DURATION` allows you to adjust the timeout for the entire test suite (default is 24 hours) [#248]

## 1.3.0 3/28/2017

Improvements:

- Significantly improved parallel test distribution.  Now instead of pre-sharding test cases across workers (which can result in idle workers and poor test performance) Ginkgo uses a shared queue to keep all workers busy until all tests are complete.  This improves test-time performance and consistency.
- `Skip(message)` can be used to skip the current test.
- Added `extensions/table` - a Ginkgo DSL for [Table Driven Tests](http://onsi.github.io/ginkgo/#table-driven-tests)
- Add `GinkgoRandomSeed()` - shorthand for `config.GinkgoConfig.RandomSeed`
- Support for retrying flaky tests with `--flakeAttempts`
- `ginkgo ./...` now recurses as you'd expect
- Added `Specify` a synonym for `It`
- Support colorise on Windows
- Broader support for various go compilation flags in the `ginkgo` CLI

Bug Fixes:

- Ginkgo tests now fail when you `panic(nil)` (#167)

## 1.2.0 5/31/2015

Improvements

- `ginkgo -coverpkg` calls down to `go test -coverpkg` (#160)
- `ginkgo -afterSuiteHook COMMAND` invokes the passed-in `COMMAND` after a test suite completes (#152)
- Relaxed requirement for Go 1.4+.  `ginkgo` now works with Go v1.3+ (#166)

## 1.2.0-beta

Ginkgo now requires Go 1.4+

Improvements:

- Call reporters in reverse order when announcing spec completion -- allows custom reporters to emit output before the default reporter does.
- Improved focus behavior.  Now, this:

    ```golang
    FDescribe("Some describe", func() {
        It("A", func() {})

        FIt("B", func() {})
    })
    ```

  will run `B` but *not* `A`.  This tends to be a common usage pattern when in the thick of writing and debugging tests.
- When `SIGINT` is received, Ginkgo will emit the contents of the `GinkgoWriter` before running the `AfterSuite`.  Useful for debugging stuck tests.
- When `--progress` is set, Ginkgo will write test progress (in particular, Ginkgo will say when it is about to run a BeforeEach, AfterEach, It, etc...) to the `GinkgoWriter`.  This is useful for debugging stuck tests and tests that generate many logs.
- Improved output when an error occurs in a setup or teardown block.
- When `--dryRun` is set, Ginkgo will walk the spec tree and emit to its reporter *without* actually running anything.  Best paired with `-v` to understand which specs will run in which order.
- Add `By` to help document long `It`s.  `By` simply writes to the `GinkgoWriter`.
- Add support for precompiled tests:
    - `ginkgo build <path-to-package>` will now compile the package, producing a file named `package.test`
    - The compiled `package.test` file can be run directly.  This runs the tests in series.
    - To run precompiled tests in parallel, you can run: `ginkgo -p package.test`
- Support `bootstrap`ping and `generate`ing [Agouti](http://agouti.org) specs.
- `ginkgo generate` and `ginkgo bootstrap` now honor the package name already defined in a given directory
- The `ginkgo` CLI ignores `SIGQUIT`.  Prevents its stack dump from interlacing with the underlying test suite's stack dump.
- The `ginkgo` CLI now compiles tests into a temporary directory instead of the package directory.  This necessitates upgrading to Go v1.4+.
- `ginkgo -notify` now works on Linux

Bug Fixes:

- If --skipPackages is used and all packages are skipped, Ginkgo should exit 0.
- Fix tempfile leak when running in parallel
- Fix incorrect failure message when a panic occurs during a parallel test run
- Fixed an issue where a pending test within a focused context (or a focused test within a pending context) would skip all other tests.
- Be more consistent about handling SIGTERM as well as SIGINT
- When interupted while concurrently compiling test suites in the background, Ginkgo now cleans up the compiled artifacts.
- Fixed a long standing bug where `ginkgo -p` would hang if a process spawned by one of the Ginkgo parallel nodes does not exit. (Hooray!)

## 1.1.0 (8/2/2014)

No changes, just dropping the beta.

## 1.1.0-beta (7/22/2014)
New Features:

- `ginkgo watch` now monitors packages *and their dependencies* for changes.  The depth of the dependency tree can be modified with the `-depth` flag.
- Test suites with a programmatic focus (`FIt`, `FDescribe`, etc...) exit with non-zero status code, even when they pass.  This allows CI systems to detect accidental commits of focused test suites.
- `ginkgo -p` runs the testsuite in parallel with an auto-detected number of nodes.
- `ginkgo -tags=TAG_LIST` passes a list of tags down to the `go build` command.
- `ginkgo --failFast` aborts the test suite after the first failure.
- `ginkgo generate file_1 file_2` can take multiple file arguments.
- Ginkgo now summarizes any spec failures that occurred at the end of the test run. 
- `ginkgo --randomizeSuites` will run tests *suites* in random order using the generated/passed-in seed.

Improvements:

- `ginkgo -skipPackage` now takes a comma-separated list of strings.  If the *relative path* to a package matches one of the entries in the comma-separated list, that package is skipped.
- `ginkgo --untilItFails` no longer recompiles between attempts.
- Ginkgo now panics when a runnable node (`It`, `BeforeEach`, `JustBeforeEach`, `AfterEach`, `Measure`) is nested within another runnable node.  This is always a mistake.  Any test suites that panic because of this change should be fixed.

Bug Fixes:

- `ginkgo boostrap` and `ginkgo generate` no longer fail when dealing with `hyphen-separated-packages`.
- parallel specs are now better distributed across nodes - fixed a crashing bug where (for example) distributing 11 tests across 7 nodes would panic

## 1.0.0 (5/24/2014)
New Features:

- Add `GinkgoParallelNode()` - shorthand for `config.GinkgoConfig.ParallelNode`

Improvements:

- When compilation fails, the compilation output is rewritten to present a correct *relative* path.  Allows ⌘-clicking in iTerm open the file in your text editor.
- `--untilItFails` and `ginkgo watch` now generate new random seeds between test runs, unless a particular random seed is specified.

Bug Fixes:

- `-cover` now generates a correctly combined coverprofile when running with in parallel with multiple `-node`s.
- Print out the contents of the `GinkgoWriter` when `BeforeSuite` or `AfterSuite` fail.
- Fix all remaining race conditions in Ginkgo's test suite.

## 1.0.0-beta (4/14/2014)
Breaking changes:

- `thirdparty/gomocktestreporter` is gone.  Use `GinkgoT()` instead
- Modified the Reporter interface 
- `watch` is now a subcommand, not a flag.

DSL changes:

- `BeforeSuite` and `AfterSuite` for setting up and tearing down test suites.
- `AfterSuite` is triggered on interrupt (`^C`) as well as exit.
- `SynchronizedBeforeSuite` and `SynchronizedAfterSuite` for setting up and tearing down singleton resources across parallel nodes.

CLI changes:

- `watch` is now a subcommand, not a flag
- `--nodot` flag can be passed to `ginkgo generate` and `ginkgo bootstrap` to avoid dot imports.  This explicitly imports all exported identifiers in Ginkgo and Gomega.  Refreshing this list can be done by running `ginkgo nodot`
- Additional arguments can be passed to specs.  Pass them after the `--` separator
- `--skipPackage` flag takes a regexp and ignores any packages with package names passing said regexp.
- `--trace` flag prints out full stack traces when errors occur, not just the line at which the error occurs.

Misc:

- Start using semantic versioning
- Start maintaining changelog

Major refactor:

- Pull out Ginkgo's internal to `internal`
- Rename `example` everywhere to `spec`
- Much more!<|MERGE_RESOLUTION|>--- conflicted
+++ resolved
@@ -1,5 +1,3 @@
-<<<<<<< HEAD
-=======
 ## 1.14.0
 
 ### Features
@@ -55,7 +53,6 @@
 ### Features
 - Add module definition (#630) [78916ab]
 
->>>>>>> 14ca838f
 ## 1.11.0
 
 ### Features
