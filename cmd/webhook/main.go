--- conflicted
+++ resolved
@@ -77,13 +77,8 @@
 	// start metrics sever
 	startHTTPMetricServer(*metricsAddress)
 
-<<<<<<< HEAD
 	//Start watching for pod creations
 	go controller.StartWatchingHA(ignoreNamespaces)
-=======
-	// Start watching for pod creations
-	go controller.StartWatching(ignoreNamespaces)
->>>>>>> adb8e47e
 
 	go func() {
 		// register handlers
@@ -97,7 +92,7 @@
 			Addr: fmt.Sprintf("%s:%d", *address, *port),
 			TLSConfig: &tls.Config{
 				GetCertificate: keyPair.GetCertificateFunc(),
-				MinVersion: tls.VersionTLS12,
+				MinVersion:     tls.VersionTLS12,
 				CipherSuites: []uint16{
 					tls.TLS_ECDHE_ECDSA_WITH_AES_128_GCM_SHA256,
 					tls.TLS_ECDHE_ECDSA_WITH_AES_256_GCM_SHA384,
